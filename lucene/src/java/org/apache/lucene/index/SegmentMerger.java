package org.apache.lucene.index;

/**
 * Licensed to the Apache Software Foundation (ASF) under one or more
 * contributor license agreements.  See the NOTICE file distributed with
 * this work for additional information regarding copyright ownership.
 * The ASF licenses this file to You under the Apache License, Version 2.0
 * (the "License"); you may not use this file except in compliance with
 * the License.  You may obtain a copy of the License at
 *
 *     http://www.apache.org/licenses/LICENSE-2.0
 *
 * Unless required by applicable law or agreed to in writing, software
 * distributed under the License is distributed on an "AS IS" BASIS,
 * WITHOUT WARRANTIES OR CONDITIONS OF ANY KIND, either express or implied.
 * See the License for the specific language governing permissions and
 * limitations under the License.
 */

import java.io.IOException;
import java.util.ArrayList;
import java.util.Arrays;
import java.util.Collection;
import java.util.List;

import org.apache.lucene.document.Document;
import org.apache.lucene.index.IndexReader.FieldOption;
import org.apache.lucene.index.MergePolicy.MergeAbortedException;
import org.apache.lucene.index.codecs.CodecProvider;
import org.apache.lucene.index.codecs.Codec;
import org.apache.lucene.index.codecs.MergeState;
import org.apache.lucene.index.codecs.FieldsConsumer;
import org.apache.lucene.store.Directory;
import org.apache.lucene.store.IndexInput;
import org.apache.lucene.store.IndexOutput;
import org.apache.lucene.util.Bits;
import org.apache.lucene.util.ReaderUtil;
import org.apache.lucene.util.MultiBits;

/**
 * The SegmentMerger class combines two or more Segments, represented by an IndexReader ({@link #add},
 * into a single Segment.  After adding the appropriate readers, call the merge method to combine the
 * segments.
 *
 * @see #merge
 * @see #add
 */
final class SegmentMerger {

  /** norms header placeholder */
  static final byte[] NORMS_HEADER = new byte[]{'N','R','M',-1};

  private Directory directory;
  private String segment;
  private int termIndexInterval = IndexWriterConfig.DEFAULT_TERM_INDEX_INTERVAL;

  private List<IndexReader> readers = new ArrayList<IndexReader>();
  private final FieldInfos fieldInfos;

  private int mergedDocs;

  private final CheckAbort checkAbort;

  /** Maximum number of contiguous documents to bulk-copy
      when merging stored fields */
  private final static int MAX_RAW_MERGE_DOCS = 4192;

  private final CodecProvider codecs;
  private Codec codec;
  private SegmentWriteState segmentWriteState;

  private PayloadProcessorProvider payloadProcessorProvider;

  SegmentMerger(Directory dir, int termIndexInterval, String name, MergePolicy.OneMerge merge, CodecProvider codecs, PayloadProcessorProvider payloadProcessorProvider, FieldInfos fieldInfos) {
    this.payloadProcessorProvider = payloadProcessorProvider;
    directory = dir;
    this.codecs = codecs;
    this.fieldInfos = fieldInfos;
    segment = name;
    if (merge != null) {
      checkAbort = new CheckAbort(merge, directory);
    } else {
      checkAbort = new CheckAbort(null, null) {
        @Override
        public void work(double units) throws MergeAbortedException {
          // do nothing
        }
      };
    }
    this.termIndexInterval = termIndexInterval;
  }

  public FieldInfos fieldInfos() {
    return fieldInfos;
  }

  /**
   * Add an IndexReader to the collection of readers that are to be merged
   * @param reader
   */
  final void add(IndexReader reader) {
    ReaderUtil.gatherSubReaders(readers, reader);
  }

  /**
   * Merges the readers specified by the {@link #add} method into the directory passed to the constructor
   * @return The number of documents that were merged
   * @throws CorruptIndexException if the index is corrupt
   * @throws IOException if there is a low-level IO error
   */
  final int merge() throws CorruptIndexException, IOException {
    // NOTE: it's important to add calls to
    // checkAbort.work(...) if you make any changes to this
    // method that will spend alot of time.  The frequency
    // of this check impacts how long
    // IndexWriter.close(false) takes to actually stop the
    // threads.

    mergedDocs = mergeFields();
    mergeTerms();
    mergeNorms();

    if (fieldInfos.hasVectors())
      mergeVectors();

    return mergedDocs;
  }

<<<<<<< HEAD
  final Collection<String> getMergedFiles(final SegmentInfo info) throws IOException {
    Set<String> fileSet = new HashSet<String>();

    // Basic files
    for (String ext : IndexFileNames.COMPOUND_EXTENSIONS_NOT_CODEC) {
      fileSet.add(IndexFileNames.segmentFileName(segment, "", ext));
    }

    segmentWriteState.segmentCodecs.files(directory, info, fileSet);

    // Fieldable norm files
    int numFIs = fieldInfos.size();
    for (int i = 0; i < numFIs; i++) {
      FieldInfo fi = fieldInfos.fieldInfo(i);
      if (fi.isIndexed && !fi.omitNorms) {
        fileSet.add(IndexFileNames.segmentFileName(segment, "", IndexFileNames.NORMS_EXTENSION));
        break;
      }
    }

    // Vector files
    if (fieldInfos.hasVectors()) {
      for (String ext : IndexFileNames.VECTOR_EXTENSIONS) {
        fileSet.add(IndexFileNames.segmentFileName(segment, "", ext));
      }
    }

    return fileSet;
  }

=======
>>>>>>> 7913804b
  final Collection<String> createCompoundFile(String fileName, final SegmentInfo info)
          throws IOException {

    // Now merge all added files
    Collection<String> files = info.files();
    CompoundFileWriter cfsWriter = new CompoundFileWriter(directory, fileName, checkAbort);
    for (String file : files) {
      cfsWriter.addFile(file);
    }

    // Perform the merge
    cfsWriter.close();

    return files;
  }

  private static void addIndexed(IndexReader reader, FieldInfos fInfos,
      Collection<String> names, boolean storeTermVectors,
      boolean storePositionWithTermVector, boolean storeOffsetWithTermVector,
      boolean storePayloads, boolean omitTFAndPositions)
      throws IOException {
    for (String field : names) {
      fInfos.add(field, true, storeTermVectors,
          storePositionWithTermVector, storeOffsetWithTermVector, !reader
              .hasNorms(field), storePayloads, omitTFAndPositions);
    }
  }

  private SegmentReader[] matchingSegmentReaders;
  private int[] rawDocLengths;
  private int[] rawDocLengths2;
  private int matchedCount;

  public int getMatchedSubReaderCount() {
    return matchedCount;
  }

  private void setMatchingSegmentReaders() {
    // If the i'th reader is a SegmentReader and has
    // identical fieldName -> number mapping, then this
    // array will be non-null at position i:
    int numReaders = readers.size();
    matchingSegmentReaders = new SegmentReader[numReaders];

    // If this reader is a SegmentReader, and all of its
    // field name -> number mappings match the "merged"
    // FieldInfos, then we can do a bulk copy of the
    // stored fields:
    for (int i = 0; i < numReaders; i++) {
      IndexReader reader = readers.get(i);
      if (reader instanceof SegmentReader) {
        SegmentReader segmentReader = (SegmentReader) reader;
        boolean same = true;
        FieldInfos segmentFieldInfos = segmentReader.fieldInfos();
        int numFieldInfos = segmentFieldInfos.size();
        for (int j = 0; same && j < numFieldInfos; j++) {
          same = fieldInfos.fieldName(j).equals(segmentFieldInfos.fieldName(j));
        }
        if (same) {
          matchingSegmentReaders[i] = segmentReader;
          matchedCount++;
        }
      }
    }

    // Used for bulk-reading raw bytes for stored fields
    rawDocLengths = new int[MAX_RAW_MERGE_DOCS];
    rawDocLengths2 = new int[MAX_RAW_MERGE_DOCS];
  }

  /**
   *
   * @return The number of documents in all of the readers
   * @throws CorruptIndexException if the index is corrupt
   * @throws IOException if there is a low-level IO error
   */
  private int mergeFields() throws CorruptIndexException, IOException {
    for (IndexReader reader : readers) {
      if (reader instanceof SegmentReader) {
        SegmentReader segmentReader = (SegmentReader) reader;
        FieldInfos readerFieldInfos = segmentReader.fieldInfos();
        int numReaderFieldInfos = readerFieldInfos.size();
        for (int j = 0; j < numReaderFieldInfos; j++) {
          fieldInfos.add(readerFieldInfos.fieldInfo(j));
        }
      } else {
        addIndexed(reader, fieldInfos, reader.getFieldNames(FieldOption.TERMVECTOR_WITH_POSITION_OFFSET), true, true, true, false, false);
        addIndexed(reader, fieldInfos, reader.getFieldNames(FieldOption.TERMVECTOR_WITH_POSITION), true, true, false, false, false);
        addIndexed(reader, fieldInfos, reader.getFieldNames(FieldOption.TERMVECTOR_WITH_OFFSET), true, false, true, false, false);
        addIndexed(reader, fieldInfos, reader.getFieldNames(FieldOption.TERMVECTOR), true, false, false, false, false);
        addIndexed(reader, fieldInfos, reader.getFieldNames(FieldOption.OMIT_TERM_FREQ_AND_POSITIONS), false, false, false, false, true);
        addIndexed(reader, fieldInfos, reader.getFieldNames(FieldOption.STORES_PAYLOADS), false, false, false, true, false);
        addIndexed(reader, fieldInfos, reader.getFieldNames(FieldOption.INDEXED), false, false, false, false, false);
        fieldInfos.add(reader.getFieldNames(FieldOption.UNINDEXED), false);
      }
    }
    final SegmentCodecs codecInfo = SegmentCodecs.build(fieldInfos, this.codecs);
    fieldInfos.write(directory, segment + ".fnm");

    int docCount = 0;

    setMatchingSegmentReaders();

    // merge field values
    final FieldsWriter fieldsWriter = new FieldsWriter(directory, segment, fieldInfos);

    try {
      int idx = 0;
      for (IndexReader reader : readers) {
        final SegmentReader matchingSegmentReader = matchingSegmentReaders[idx++];
        FieldsReader matchingFieldsReader = null;
        if (matchingSegmentReader != null) {
          final FieldsReader fieldsReader = matchingSegmentReader.getFieldsReader();
          if (fieldsReader != null) {
            matchingFieldsReader = fieldsReader;
          }
        }
        if (reader.hasDeletions()) {
          docCount += copyFieldsWithDeletions(fieldsWriter,
                                              reader, matchingFieldsReader);
        } else {
          docCount += copyFieldsNoDeletions(fieldsWriter,
                                            reader, matchingFieldsReader);
        }
      }
    } finally {
      fieldsWriter.close();
    }

    final String fileName = IndexFileNames.segmentFileName(segment, "", IndexFileNames.FIELDS_INDEX_EXTENSION);
    final long fdxFileLength = directory.fileLength(fileName);

    if (4+((long) docCount)*8 != fdxFileLength)
      // This is most likely a bug in Sun JRE 1.6.0_04/_05;
      // we detect that the bug has struck, here, and
      // throw an exception to prevent the corruption from
      // entering the index.  See LUCENE-1282 for
      // details.
      throw new RuntimeException("mergeFields produced an invalid result: docCount is " + docCount + " but fdx file size is " + fdxFileLength + " file=" + fileName + " file exists?=" + directory.fileExists(fileName) + "; now aborting this merge to prevent index corruption");

    segmentWriteState = new SegmentWriteState(null, directory, segment, fieldInfos, docCount, termIndexInterval, codecInfo);

    return docCount;
  }

  private int copyFieldsWithDeletions(final FieldsWriter fieldsWriter, final IndexReader reader,
                                      final FieldsReader matchingFieldsReader)
    throws IOException, MergeAbortedException, CorruptIndexException {
    int docCount = 0;
    final int maxDoc = reader.maxDoc();
    final Bits delDocs = reader.getDeletedDocs();
    if (matchingFieldsReader != null) {
      // We can bulk-copy because the fieldInfos are "congruent"
      for (int j = 0; j < maxDoc;) {
        if (delDocs.get(j)) {
          // skip deleted docs
          ++j;
          continue;
        }
        // We can optimize this case (doing a bulk byte copy) since the field
        // numbers are identical
        int start = j, numDocs = 0;
        do {
          j++;
          numDocs++;
          if (j >= maxDoc) break;
          if (delDocs.get(j)) {
            j++;
            break;
          }
        } while(numDocs < MAX_RAW_MERGE_DOCS);

        IndexInput stream = matchingFieldsReader.rawDocs(rawDocLengths, start, numDocs);
        fieldsWriter.addRawDocuments(stream, rawDocLengths, numDocs);
        docCount += numDocs;
        checkAbort.work(300 * numDocs);
      }
    } else {
      for (int j = 0; j < maxDoc; j++) {
        if (delDocs.get(j)) {
          // skip deleted docs
          continue;
        }
        // NOTE: it's very important to first assign to doc then pass it to
        // termVectorsWriter.addAllDocVectors; see LUCENE-1282
        Document doc = reader.document(j);
        fieldsWriter.addDocument(doc);
        docCount++;
        checkAbort.work(300);
      }
    }
    return docCount;
  }

  private int copyFieldsNoDeletions(final FieldsWriter fieldsWriter, final IndexReader reader,
                                    final FieldsReader matchingFieldsReader)
    throws IOException, MergeAbortedException, CorruptIndexException {
    final int maxDoc = reader.maxDoc();
    int docCount = 0;
    if (matchingFieldsReader != null) {
      // We can bulk-copy because the fieldInfos are "congruent"
      while (docCount < maxDoc) {
        int len = Math.min(MAX_RAW_MERGE_DOCS, maxDoc - docCount);
        IndexInput stream = matchingFieldsReader.rawDocs(rawDocLengths, docCount, len);
        fieldsWriter.addRawDocuments(stream, rawDocLengths, len);
        docCount += len;
        checkAbort.work(300 * len);
      }
    } else {
      for (; docCount < maxDoc; docCount++) {
        // NOTE: it's very important to first assign to doc then pass it to
        // termVectorsWriter.addAllDocVectors; see LUCENE-1282
        Document doc = reader.document(docCount);
        fieldsWriter.addDocument(doc);
        checkAbort.work(300);
      }
    }
    return docCount;
  }

  /**
   * Merge the TermVectors from each of the segments into the new one.
   * @throws IOException
   */
  private final void mergeVectors() throws IOException {
    TermVectorsWriter termVectorsWriter =
      new TermVectorsWriter(directory, segment, fieldInfos);

    try {
      int idx = 0;
      for (final IndexReader reader : readers) {
        final SegmentReader matchingSegmentReader = matchingSegmentReaders[idx++];
        TermVectorsReader matchingVectorsReader = null;
        if (matchingSegmentReader != null) {
          TermVectorsReader vectorsReader = matchingSegmentReader.getTermVectorsReader();

          // If the TV* files are an older format then they cannot read raw docs:
          if (vectorsReader != null && vectorsReader.canReadRawDocs()) {
            matchingVectorsReader = vectorsReader;
          }
        }
        if (reader.hasDeletions()) {
          copyVectorsWithDeletions(termVectorsWriter, matchingVectorsReader, reader);
        } else {
          copyVectorsNoDeletions(termVectorsWriter, matchingVectorsReader, reader);

        }
      }
    } finally {
      termVectorsWriter.close();
    }

    final String fileName = IndexFileNames.segmentFileName(segment, "", IndexFileNames.VECTORS_INDEX_EXTENSION);
    final long tvxSize = directory.fileLength(fileName);

    if (4+((long) mergedDocs)*16 != tvxSize)
      // This is most likely a bug in Sun JRE 1.6.0_04/_05;
      // we detect that the bug has struck, here, and
      // throw an exception to prevent the corruption from
      // entering the index.  See LUCENE-1282 for
      // details.
      throw new RuntimeException("mergeVectors produced an invalid result: mergedDocs is " + mergedDocs + " but tvx size is " + tvxSize + " file=" + fileName + " file exists?=" + directory.fileExists(fileName) + "; now aborting this merge to prevent index corruption");
  }

  private void copyVectorsWithDeletions(final TermVectorsWriter termVectorsWriter,
                                        final TermVectorsReader matchingVectorsReader,
                                        final IndexReader reader)
    throws IOException, MergeAbortedException {
    final int maxDoc = reader.maxDoc();
    final Bits delDocs = reader.getDeletedDocs();
    if (matchingVectorsReader != null) {
      // We can bulk-copy because the fieldInfos are "congruent"
      for (int docNum = 0; docNum < maxDoc;) {
        if (delDocs.get(docNum)) {
          // skip deleted docs
          ++docNum;
          continue;
        }
        // We can optimize this case (doing a bulk byte copy) since the field
        // numbers are identical
        int start = docNum, numDocs = 0;
        do {
          docNum++;
          numDocs++;
          if (docNum >= maxDoc) break;
          if (delDocs.get(docNum)) {
            docNum++;
            break;
          }
        } while(numDocs < MAX_RAW_MERGE_DOCS);

        matchingVectorsReader.rawDocs(rawDocLengths, rawDocLengths2, start, numDocs);
        termVectorsWriter.addRawDocuments(matchingVectorsReader, rawDocLengths, rawDocLengths2, numDocs);
        checkAbort.work(300 * numDocs);
      }
    } else {
      for (int docNum = 0; docNum < maxDoc; docNum++) {
        if (delDocs.get(docNum)) {
          // skip deleted docs
          continue;
        }

        // NOTE: it's very important to first assign to vectors then pass it to
        // termVectorsWriter.addAllDocVectors; see LUCENE-1282
        TermFreqVector[] vectors = reader.getTermFreqVectors(docNum);
        termVectorsWriter.addAllDocVectors(vectors);
        checkAbort.work(300);
      }
    }
  }

  private void copyVectorsNoDeletions(final TermVectorsWriter termVectorsWriter,
                                      final TermVectorsReader matchingVectorsReader,
                                      final IndexReader reader)
      throws IOException, MergeAbortedException {
    final int maxDoc = reader.maxDoc();
    if (matchingVectorsReader != null) {
      // We can bulk-copy because the fieldInfos are "congruent"
      int docCount = 0;
      while (docCount < maxDoc) {
        int len = Math.min(MAX_RAW_MERGE_DOCS, maxDoc - docCount);
        matchingVectorsReader.rawDocs(rawDocLengths, rawDocLengths2, docCount, len);
        termVectorsWriter.addRawDocuments(matchingVectorsReader, rawDocLengths, rawDocLengths2, len);
        docCount += len;
        checkAbort.work(300 * len);
      }
    } else {
      for (int docNum = 0; docNum < maxDoc; docNum++) {
        // NOTE: it's very important to first assign to vectors then pass it to
        // termVectorsWriter.addAllDocVectors; see LUCENE-1282
        TermFreqVector[] vectors = reader.getTermFreqVectors(docNum);
        termVectorsWriter.addAllDocVectors(vectors);
        checkAbort.work(300);
      }
    }
  }

  SegmentCodecs getSegmentCodecs() {
    assert segmentWriteState != null;
    return segmentWriteState.segmentCodecs;
  }

  private final void mergeTerms() throws CorruptIndexException, IOException {

    // Let CodecProvider decide which codec will be used to write
    // the new segment:

    int docBase = 0;

    final List<Fields> fields = new ArrayList<Fields>();
    final List<ReaderUtil.Slice> slices = new ArrayList<ReaderUtil.Slice>();
    final List<Bits> bits = new ArrayList<Bits>();
    final List<Integer> bitsStarts = new ArrayList<Integer>();

    for(IndexReader r : readers) {
      final Fields f = r.fields();
      final int maxDoc = r.maxDoc();
      if (f != null) {
        slices.add(new ReaderUtil.Slice(docBase, maxDoc, fields.size()));
        fields.add(f);
        bits.add(r.getDeletedDocs());
        bitsStarts.add(docBase);
      }
      docBase += maxDoc;
    }

    bitsStarts.add(docBase);

    // we may gather more readers than mergeState.readerCount
    mergeState = new MergeState();
    mergeState.readers = readers;
    mergeState.readerCount = readers.size();
    mergeState.fieldInfos = fieldInfos;
    mergeState.mergedDocCount = mergedDocs;

    // Remap docIDs
    mergeState.delCounts = new int[mergeState.readerCount];
    mergeState.docMaps = new int[mergeState.readerCount][];
    mergeState.docBase = new int[mergeState.readerCount];
    mergeState.hasPayloadProcessorProvider = payloadProcessorProvider != null;
    mergeState.dirPayloadProcessor = new PayloadProcessorProvider.DirPayloadProcessor[mergeState.readerCount];
    mergeState.currentPayloadProcessor = new PayloadProcessorProvider.PayloadProcessor[mergeState.readerCount];

    docBase = 0;
    int inputDocBase = 0;

    for(int i=0;i<mergeState.readerCount;i++) {

      final IndexReader reader = readers.get(i);

      mergeState.delCounts[i] = reader.numDeletedDocs();
      mergeState.docBase[i] = docBase;
      docBase += reader.numDocs();
      inputDocBase += reader.maxDoc();
      if (mergeState.delCounts[i] != 0) {
        int delCount = 0;
        final Bits delDocs = reader.getDeletedDocs();
        assert delDocs != null;
        final int maxDoc = reader.maxDoc();
        final int[] docMap = mergeState.docMaps[i] = new int[maxDoc];
        int newDocID = 0;
        for(int j=0;j<maxDoc;j++) {
          if (delDocs.get(j)) {
            docMap[j] = -1;
            delCount++;  // only for assert
          } else {
            docMap[j] = newDocID++;
          }
        }
        assert delCount == mergeState.delCounts[i]: "reader delCount=" + mergeState.delCounts[i] + " vs recomputed delCount=" + delCount;
      }

      if (payloadProcessorProvider != null) {
        mergeState.dirPayloadProcessor[i] = payloadProcessorProvider.getDirProcessor(reader.directory());
      }
    }
    codec = segmentWriteState.segmentCodecs.codec();
    final FieldsConsumer consumer = codec.fieldsConsumer(segmentWriteState);

    // NOTE: this is silly, yet, necessary -- we create a
    // MultiBits as our skip docs only to have it broken
    // apart when we step through the docs enums in
    // MultiDocsEnum.
    mergeState.multiDeletedDocs = new MultiBits(bits, bitsStarts);

    try {
      consumer.merge(mergeState,
                     new MultiFields(fields.toArray(Fields.EMPTY_ARRAY),
                                     slices.toArray(ReaderUtil.Slice.EMPTY_ARRAY)));
    } finally {
      consumer.close();
    }
  }

  private MergeState mergeState;

  int[][] getDocMaps() {
    return mergeState.docMaps;
  }

  int[] getDelCounts() {
    return mergeState.delCounts;
  }

  private void mergeNorms() throws IOException {
<<<<<<< HEAD
    // get needed buffer size by finding the largest segment
    int bufferSize = 0;
    for (IndexReader reader : readers) {
      bufferSize = Math.max(bufferSize, reader.maxDoc());
    }

    byte[] normBuffer = null;
=======
>>>>>>> 7913804b
    IndexOutput output = null;
    try {
      for (int i = 0, numFieldInfos = fieldInfos.size(); i < numFieldInfos; i++) {
        final FieldInfo fi = fieldInfos.fieldInfo(i);
        if (fi.isIndexed && !fi.omitNorms) {
          if (output == null) {
            output = directory.createOutput(IndexFileNames.segmentFileName(segment, "", IndexFileNames.NORMS_EXTENSION));
            output.writeBytes(NORMS_HEADER,NORMS_HEADER.length);
          }
          for (IndexReader reader : readers) {
            final int maxDoc = reader.maxDoc();
            byte normBuffer[] = reader.norms(fi.name);
            if (normBuffer == null) {
              // Can be null if this segment doesn't have
              // any docs with this field
              normBuffer = new byte[maxDoc];
              Arrays.fill(normBuffer, (byte)0);
            }
            if (!reader.hasDeletions()) {
              //optimized case for segments without deleted docs
              output.writeBytes(normBuffer, maxDoc);
            } else {
              // this segment has deleted docs, so we have to
              // check for every doc if it is deleted or not
              final Bits delDocs = reader.getDeletedDocs();
              for (int k = 0; k < maxDoc; k++) {
                if (!delDocs.get(k)) {
                  output.writeByte(normBuffer[k]);
                }
              }
            }
            checkAbort.work(maxDoc);
          }
        }
      }
    } finally {
      if (output != null) {
        output.close();
      }
    }
  }

  static class CheckAbort {
    private double workCount;
    private MergePolicy.OneMerge merge;
    private Directory dir;
    public CheckAbort(MergePolicy.OneMerge merge, Directory dir) {
      this.merge = merge;
      this.dir = dir;
    }

    /**
     * Records the fact that roughly units amount of work
     * have been done since this method was last called.
     * When adding time-consuming code into SegmentMerger,
     * you should test different values for units to ensure
     * that the time in between calls to merge.checkAborted
     * is up to ~ 1 second.
     */
    public void work(double units) throws MergePolicy.MergeAbortedException {
      workCount += units;
      if (workCount >= 10000.0) {
        merge.checkAborted(dir);
        workCount = 0;
      }
    }
  }

}<|MERGE_RESOLUTION|>--- conflicted
+++ resolved
@@ -126,39 +126,6 @@
     return mergedDocs;
   }
 
-<<<<<<< HEAD
-  final Collection<String> getMergedFiles(final SegmentInfo info) throws IOException {
-    Set<String> fileSet = new HashSet<String>();
-
-    // Basic files
-    for (String ext : IndexFileNames.COMPOUND_EXTENSIONS_NOT_CODEC) {
-      fileSet.add(IndexFileNames.segmentFileName(segment, "", ext));
-    }
-
-    segmentWriteState.segmentCodecs.files(directory, info, fileSet);
-
-    // Fieldable norm files
-    int numFIs = fieldInfos.size();
-    for (int i = 0; i < numFIs; i++) {
-      FieldInfo fi = fieldInfos.fieldInfo(i);
-      if (fi.isIndexed && !fi.omitNorms) {
-        fileSet.add(IndexFileNames.segmentFileName(segment, "", IndexFileNames.NORMS_EXTENSION));
-        break;
-      }
-    }
-
-    // Vector files
-    if (fieldInfos.hasVectors()) {
-      for (String ext : IndexFileNames.VECTOR_EXTENSIONS) {
-        fileSet.add(IndexFileNames.segmentFileName(segment, "", ext));
-      }
-    }
-
-    return fileSet;
-  }
-
-=======
->>>>>>> 7913804b
   final Collection<String> createCompoundFile(String fileName, final SegmentInfo info)
           throws IOException {
 
@@ -604,16 +571,6 @@
   }
 
   private void mergeNorms() throws IOException {
-<<<<<<< HEAD
-    // get needed buffer size by finding the largest segment
-    int bufferSize = 0;
-    for (IndexReader reader : readers) {
-      bufferSize = Math.max(bufferSize, reader.maxDoc());
-    }
-
-    byte[] normBuffer = null;
-=======
->>>>>>> 7913804b
     IndexOutput output = null;
     try {
       for (int i = 0, numFieldInfos = fieldInfos.size(); i < numFieldInfos; i++) {
