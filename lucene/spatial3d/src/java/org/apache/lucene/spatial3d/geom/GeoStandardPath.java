/*
 * Licensed to the Apache Software Foundation (ASF) under one or more
 * contributor license agreements.  See the NOTICE file distributed with
 * this work for additional information regarding copyright ownership.
 * The ASF licenses this file to You under the Apache License, Version 2.0
 * (the "License"); you may not use this file except in compliance with
 * the License.  You may obtain a copy of the License at
 *
 *     http://www.apache.org/licenses/LICENSE-2.0
 *
 * Unless required by applicable law or agreed to in writing, software
 * distributed under the License is distributed on an "AS IS" BASIS,
 * WITHOUT WARRANTIES OR CONDITIONS OF ANY KIND, either express or implied.
 * See the License for the specific language governing permissions and
 * limitations under the License.
 */
package org.apache.lucene.spatial3d.geom;

import java.io.IOException;
import java.io.InputStream;
import java.io.OutputStream;
import java.util.ArrayList;
import java.util.Collections;
import java.util.List;
import java.util.Map;
import java.util.concurrent.ConcurrentHashMap;

/**
 * GeoShape representing a path across the surface of the globe, with a specified half-width. Path
 * is described by a series of points. Distances are measured from the starting point along the
 * path, and then at right angles to the path.
 *
 * @lucene.internal
 */
class GeoStandardPath extends GeoBasePath {
  /** The cutoff angle (width) */
  protected final double cutoffAngle;

  /** Sine of cutoff angle */
  protected final double sinAngle;
  /** Cosine of cutoff angle */
  protected final double cosAngle;

  /** The original list of path points */
  protected final List<GeoPoint> points = new ArrayList<GeoPoint>();

  /** The b-tree of PathComponents */
  protected PathComponent rootComponent;

  /** A point on the edge */
  protected GeoPoint[] edgePoints;

  /** Set to true if path has been completely constructed */
  protected boolean isDone = false;

  /**
   * Constructor.
   *
   * @param planetModel is the planet model.
   * @param maxCutoffAngle is the width of the path, measured as an angle.
   * @param pathPoints are the points in the path.
   */
  public GeoStandardPath(
      final PlanetModel planetModel, final double maxCutoffAngle, final GeoPoint[] pathPoints) {
    this(planetModel, maxCutoffAngle);
    Collections.addAll(points, pathPoints);
    done();
  }

  /**
   * Piece-wise constructor. Use in conjunction with addPoint() and done().
   *
   * @param planetModel is the planet model.
   * @param maxCutoffAngle is the width of the path, measured as an angle.
   */
  public GeoStandardPath(final PlanetModel planetModel, final double maxCutoffAngle) {
    super(planetModel);
    if (maxCutoffAngle <= 0.0 || maxCutoffAngle > Math.PI * 0.5) {
      throw new IllegalArgumentException("Cutoff angle out of bounds");
    }
    this.cutoffAngle = maxCutoffAngle;
    this.cosAngle = Math.cos(maxCutoffAngle);
    this.sinAngle = Math.sin(maxCutoffAngle);
  }

  /**
   * Add a point to the path.
   *
   * @param lat is the latitude of the point.
   * @param lon is the longitude of the point.
   */
  public void addPoint(final double lat, final double lon) {
    if (isDone) {
      throw new IllegalStateException("Can't call addPoint() if done() already called");
    }
    points.add(new GeoPoint(planetModel, lat, lon));
  }

  /** Complete the path. */
  public void done() {
    if (isDone) {
      throw new IllegalStateException("Can't call done() twice");
    }
    if (points.size() == 0) {
      throw new IllegalArgumentException("Path must have at least one point");
    }
    isDone = true;

    final List<SegmentEndpoint> endPoints = new ArrayList<>(points.size());
    final List<PathSegment> segments = new ArrayList<>(points.size());

    // Compute an offset to use for all segments.  This will be based on the minimum magnitude of
    // the entire ellipsoid.
    final double cutoffOffset = this.sinAngle * planetModel.getMinimumMagnitude();

    // The major output we want to produce here is a balanced binary tree of PathComponents.
    // This code first produces a list of path segments and segment endpoints, and then we do
    // the following:
    // (0) Initialize a "stack", which contains ordered path components
    // (1) Walk through the path components in order
    // (2) Add the next path component to the stack
    // (3) If there are two path components of the same depth, remove them and add a PathNode
    //     with them as children
    // (4) At the end, if there are more than one thing on the stack, build a final PathNode
    //     with those two
    // (5) Use the top element as the root.
    // I've structured this as its own class that just receives path components in order,
    // and returns the final one at the end.

    // First, build all segments.  We'll then go back and build corresponding segment endpoints.
    GeoPoint lastPoint = null;
    PathComponent lastComponent = null;
    for (final GeoPoint end : points) {
      if (lastPoint != null) {
        final Plane normalizedConnectingPlane = new Plane(lastPoint, end);
        final PathSegment newComponent =
            new PathSegment(
                planetModel,
                lastComponent,
                lastPoint,
                end,
                normalizedConnectingPlane,
                cutoffOffset);
        segments.add(newComponent);
        lastComponent = newComponent;
      }
      lastPoint = end;
    }

    if (segments.size() == 0) {
      // Simple circle
      double lat = points.get(0).getLatitude();
      double lon = points.get(0).getLongitude();
      // Compute two points on the circle, with the right angle from the center.  We'll use these
      // to obtain the perpendicular plane to the circle.
      double upperLat = lat + cutoffAngle;
      double upperLon = lon;
      if (upperLat > Math.PI * 0.5) {
        upperLon += Math.PI;
        if (upperLon > Math.PI) {
          upperLon -= 2.0 * Math.PI;
        }
        upperLat = Math.PI - upperLat;
      }
      double lowerLat = lat - cutoffAngle;
      double lowerLon = lon;
      if (lowerLat < -Math.PI * 0.5) {
        lowerLon += Math.PI;
        if (lowerLon > Math.PI) {
          lowerLon -= 2.0 * Math.PI;
        }
        lowerLat = -Math.PI - lowerLat;
      }
      final GeoPoint upperPoint = new GeoPoint(planetModel, upperLat, upperLon);
      final GeoPoint lowerPoint = new GeoPoint(planetModel, lowerLat, lowerLon);
      final GeoPoint point = points.get(0);

      // Construct normal plane
      // TBD - what does this actually do?  Why Z??
      final Plane normalPlane = Plane.constructNormalizedZPlane(upperPoint, lowerPoint, point);

      final CircleSegmentEndpoint onlyEndpoint =
          new CircleSegmentEndpoint(planetModel, null, point, normalPlane, upperPoint, lowerPoint);
      endPoints.add(onlyEndpoint);
      this.edgePoints =
          new GeoPoint[] {
            onlyEndpoint.circlePlane.getSampleIntersectionPoint(planetModel, normalPlane)
          };
    } else {
      // Create segment endpoints.  Use an appropriate constructor for the start and end of the
      // path.
      for (int i = 0; i < segments.size(); i++) {
        final PathSegment currentSegment = segments.get(i);

        if (i == 0) {
<<<<<<< HEAD
          // Starting endpoint
=======
          // Starting endpoint. The cutoff plane we use is the start cutoff plane from the first
          // segment, and the point involved is the start point.
>>>>>>> 1ded41ea
          final SegmentEndpoint startEndpoint =
              new CutoffSingleCircleSegmentEndpoint(
                  planetModel,
                  null,
                  currentSegment.start,
                  currentSegment.startCutoffPlane,
                  currentSegment.ULHC,
                  currentSegment.LLHC);
          endPoints.add(startEndpoint);
          this.edgePoints = new GeoPoint[] {currentSegment.ULHC};
          continue;
        }

        // General intersection case.
        // The CutoffDualCircleSegmentEndpoint is advanced enough now to handle
        // joinings that are perfectly in a line, I believe, so I am disabling
<<<<<<< HEAD
        // the special code for that situation. TBD (and testing) to remove it.
        final PathSegment prevSegment = segments.get(i - 1);
        /*
        if (prevSegment.endCutoffPlane.isWithin(currentSegment.ULHC)
            && prevSegment.endCutoffPlane.isWithin(currentSegment.LLHC)
            && currentSegment.startCutoffPlane.isWithin(prevSegment.URHC)
            && currentSegment.startCutoffPlane.isWithin(prevSegment.LRHC)) {
          // The planes are identical.  We wouldn't need a circle at all except for the possibility
          // of
          // backing up, which is hard to detect here.
          final SegmentEndpoint midEndpoint =
              new CutoffSingleCircleSegmentEndpoint(
                  planetModel,
                  prevSegment,
                  currentSegment.start,
                  prevSegment.endCutoffPlane,
                  currentSegment.startCutoffPlane,
                  currentSegment.ULHC,
                  currentSegment.LLHC);
          // don't need a circle at all.  Special constructor...
          endPoints.add(midEndpoint);
        } else {
        */
=======
        // the special code for that situation.
        final PathSegment prevSegment = segments.get(i - 1);
>>>>>>> 1ded41ea
        endPoints.add(
            new CutoffDualCircleSegmentEndpoint(
                planetModel,
                prevSegment,
                currentSegment.start,
                prevSegment.endCutoffPlane,
                currentSegment.startCutoffPlane,
                prevSegment.URHC,
                prevSegment.LRHC,
                currentSegment.ULHC,
                currentSegment.LLHC));
        // }
      }
<<<<<<< HEAD
      // Do final endpoint
=======
      // Do final endpoint. Cutoff plane is the end cutoff plane from the last path segment.
      // The final endpoint is the last segment's endpoint.
>>>>>>> 1ded41ea
      final PathSegment lastSegment = segments.get(segments.size() - 1);
      endPoints.add(
          new CutoffSingleCircleSegmentEndpoint(
              planetModel,
              lastSegment,
              lastSegment.end,
              lastSegment.endCutoffPlane,
              lastSegment.URHC,
              lastSegment.LRHC));
    }

    final TreeBuilder treeBuilder = new TreeBuilder(segments.size() + endPoints.size());
    // Segments will have one less than the number of endpoints.
    // So, we add the first endpoint, and then do it pairwise.
    treeBuilder.addComponent(endPoints.get(0));
    for (int i = 0; i < segments.size(); i++) {
      treeBuilder.addComponent(segments.get(i));
      treeBuilder.addComponent(endPoints.get(i + 1));
    }

    rootComponent = treeBuilder.getRoot();

    // System.out.println("Root component: "+rootComponent);
  }

  /**
   * Constructor for deserialization.
   *
   * @param planetModel is the planet model.
   * @param inputStream is the input stream.
   */
  public GeoStandardPath(final PlanetModel planetModel, final InputStream inputStream)
      throws IOException {
    this(
        planetModel,
        SerializableObject.readDouble(inputStream),
        SerializableObject.readPointArray(planetModel, inputStream));
  }

  @Override
  public void write(final OutputStream outputStream) throws IOException {
    SerializableObject.writeDouble(outputStream, cutoffAngle);
    SerializableObject.writePointArray(outputStream, points);
  }

  @Override
  public double computePathCenterDistance(
      final DistanceStyle distanceStyle, final double x, final double y, final double z) {
    if (rootComponent == null) {
      return Double.POSITIVE_INFINITY;
    }
<<<<<<< HEAD
    return rootComponent.pathCenterDistance(distanceStyle, x, y, z);
=======
    return distanceStyle.fromAggregationForm(
        rootComponent.pathCenterDistance(distanceStyle, x, y, z));
>>>>>>> 1ded41ea
  }

  @Override
  public double computeNearestDistance(
      final DistanceStyle distanceStyle, final double x, final double y, final double z) {
    if (rootComponent == null) {
      return Double.POSITIVE_INFINITY;
<<<<<<< HEAD
    }
    return rootComponent.nearestDistance(distanceStyle, x, y, z);
=======
    }
    final DistancePair distancePair = rootComponent.nearestDistance(distanceStyle, x, y, z);
    if (distancePair == null) {
      return Double.POSITIVE_INFINITY;
    }
    return distanceStyle.fromAggregationForm(distancePair.distanceAlongPath);
>>>>>>> 1ded41ea
  }

  @Override
  protected double distance(
      final DistanceStyle distanceStyle, final double x, final double y, final double z) {
    if (rootComponent == null) {
      return Double.POSITIVE_INFINITY;
    }
<<<<<<< HEAD
    return rootComponent.distance(distanceStyle, x, y, z);
=======
    return distanceStyle.fromAggregationForm(rootComponent.distance(distanceStyle, x, y, z));
>>>>>>> 1ded41ea
  }

  @Override
  protected double deltaDistance(
      final DistanceStyle distanceStyle, final double x, final double y, final double z) {
    if (rootComponent == null) {
      return Double.POSITIVE_INFINITY;
    }
    return distanceStyle.fromAggregationForm(
        rootComponent.pathDeltaDistance(distanceStyle, x, y, z));
  }

  @Override
  protected void distanceBounds(
      final Bounds bounds, final DistanceStyle distanceStyle, final double distanceValue) {
    // TBD: Compute actual bounds based on distance
    getBounds(bounds);
  }

  @Override
  protected double outsideDistance(
      final DistanceStyle distanceStyle, final double x, final double y, final double z) {
    if (rootComponent == null) {
      return Double.POSITIVE_INFINITY;
    }
<<<<<<< HEAD
    return rootComponent.outsideDistance(distanceStyle, x, y, z);
=======
    return distanceStyle.fromAggregationForm(rootComponent.outsideDistance(distanceStyle, x, y, z));
>>>>>>> 1ded41ea
  }

  @Override
  public boolean isWithin(final double x, final double y, final double z) {
    if (rootComponent == null) {
      return false;
    }
    return rootComponent.isWithin(x, y, z);
  }

  @Override
  public GeoPoint[] getEdgePoints() {
    return edgePoints;
  }

  @Override
  public boolean intersects(
      final Plane plane, final GeoPoint[] notablePoints, final Membership... bounds) {
    // We look for an intersection with any of the exterior edges of the path.
    // We also have to look for intersections with the cones described by the endpoints.
    // Return "true" if any such intersections are found.

    // For plane intersections, the basic idea is to come up with an equation of the line that is
    // the intersection (if any).  Then, find the intersections with the unit sphere (if any).  If
    // any of the intersection points are within the bounds, then we've detected an intersection.
    // Well, sort of.  We can detect intersections also due to overlap of segments with each other.
    // But that's an edge case and we won't be optimizing for it.
    // System.err.println(" Looking for intersection of plane " + plane + " with path " + this);
    if (rootComponent == null) {
      return false;
    }
    return rootComponent.intersects(plane, notablePoints, bounds);
  }

  @Override
  public boolean intersects(GeoShape geoShape) {
    if (rootComponent == null) {
      return false;
    }
    return rootComponent.intersects(geoShape);
  }

  @Override
  public void getBounds(Bounds bounds) {
    super.getBounds(bounds);
    if (rootComponent != null) {
      rootComponent.getBounds(bounds);
    }
  }

  @Override
  public boolean equals(Object o) {
    if (!(o instanceof GeoStandardPath)) {
      return false;
    }
    GeoStandardPath p = (GeoStandardPath) o;
    if (!super.equals(p)) {
      return false;
    }
    if (cutoffAngle != p.cutoffAngle) {
      return false;
    }
    return points.equals(p.points);
  }

  @Override
  public int hashCode() {
    int result = super.hashCode();
    long temp = Double.doubleToLongBits(cutoffAngle);
    result = 31 * result + (int) (temp ^ (temp >>> 32));
    result = 31 * result + points.hashCode();
    return result;
  }

  @Override
  public String toString() {
    return "GeoStandardPath: {planetmodel="
        + planetModel
        + ", width="
        + cutoffAngle
        + "("
        + cutoffAngle * 180.0 / Math.PI
        + "), points={"
        + points
        + "}}";
  }

  private static class DistancePair {
    public final double pathCenterDistance;
    public final double distanceAlongPath;

    public DistancePair(final double pathCenterDistance, final double distanceAlongPath) {
      this.pathCenterDistance = pathCenterDistance;
      this.distanceAlongPath = distanceAlongPath;
    }
  }

  /**
   * Path components consist of both path segments and segment endpoints. This interface links their
   * behavior without having to know anything else about them.
   */
  private interface PathComponent {
    /**
     * Check if point is within this endpoint.
     *
     * @param point is the point.
     * @return true of within.
     */
    boolean isWithin(final Vector point);

    /**
     * Check if point is within this endpoint.
     *
     * @param x is the point x.
     * @param y is the point y.
     * @param z is the point z.
     * @return true of within.
     */
    boolean isWithin(final double x, final double y, final double z);

    /** Check if point is within this section (within cutoff planes). */
    boolean isWithinSection(final Vector point);

    /** Check if point is within this section (within cutoff planes). */
    boolean isWithinSection(final double x, final double y, final double z);

    /**
     * Retrieve the starting distance along the path for this path element.
     *
     * @param distanceStyle is the distance style
     * @return the starting path distance in aggregation form
     */
    double getStartingDistance(final DistanceStyle distanceStyle);

    /**
     * Compute the total distance this path component adds to the path.
     *
     * @param distanceStyle is the distance style.
     * @return the full path distance.
     */
    double fullPathDistance(final DistanceStyle distanceStyle);

    /**
     * Compute distance measure starting from beginning of the path and including perpendicular
     * dog-leg to a point within the corridor.
     *
     * @param distanceStyle is the distance style
     * @param x is the x coordinate of the point we want to get the distance to
     * @param y is the y coordinate of the point we want to get the distance to
     * @param z is the z coordinate of the point we want to get the distance to
     * @return the distance from start of path
     */
    double distance(
        final DistanceStyle distanceStyle, final double x, final double y, final double z);

    /**
<<<<<<< HEAD
     * Compute distance starting from the beginning of the path all along the center of the
     * corridor, and then for the last section to a point perpendicular to mentioned point, unless
     * that point is outside of the corridor.
=======
     * Get the nearest distance for a point. This is the old "legacy" computation: We find the
     * segment endpoint or path segment with the closest pathCenterDistance(), and keep track of the
     * one where that's at a minimum. We then compute nearestPathDistance() if it's a segment and
     * add that to fullPathDistance() computed along the entire path up to that point.
     *
     * <p>So what we are minimizing is not what we are returning here. That is why this is tricky to
     * modularize; we need to return two values: the best pathCenterDistance, and the corresponding
     * nearestPathDistance + startingDistance.
>>>>>>> 1ded41ea
     *
     * @param distanceStyle is the distance style
     * @param x is the x coordinate of the point we want to get the distance to
     * @param y is the y coordinate of the point we want to get the distance to
     * @param z is the z coordinate of the point we want to get the distance to
<<<<<<< HEAD
     * @return the distance from start of path
     */
    double nearestDistance(
=======
     * @return the DistancePair containing both distances described above
     */
    DistancePair nearestDistance(
>>>>>>> 1ded41ea
        final DistanceStyle distanceStyle, final double x, final double y, final double z);

    /**
     * Compute path distance.
     *
     * @param distanceStyle is the distance style.
     * @param x is the point x.
     * @param y is the point y.
     * @param z is the point z.
     * @return the distance
     */
    double pathDistance(
        final DistanceStyle distanceStyle, final double x, final double y, final double z);

    /**
     * Compute delta path distance.
     *
     * @param distanceStyle is the distance style.
     * @param x is the point x.
     * @param y is the point y.
     * @param z is the point z.
     * @return the distance metric, in aggregation form.
     */
    double pathDeltaDistance(
        final DistanceStyle distanceStyle, final double x, final double y, final double z);

    /**
     * Compute nearest path distance (distance from start of segment to point adjacent the one
     * specitied, if reachable by this segment).
     *
     * @param distanceStyle is the distance style.
     * @param x is the point x.
     * @param y is the point y.
     * @param z is the point z.
     * @return the distance metric, in aggregation form.
     */
    double nearestPathDistance(
        final DistanceStyle distanceStyle, final double x, final double y, final double z);

    /**
<<<<<<< HEAD
     * Compute path center distance. Returns POSITIVE_INFINITY if the point is outside of the
     * bounds.
=======
     * Compute path center distance (distance from the point to center of the path, if reachable by
     * this segment).
>>>>>>> 1ded41ea
     *
     * @param distanceStyle is the distance style.
     * @param x is the point x.
     * @param y is the point y.
     * @param z is the point z.
     * @return the distance metric, or POSITIVE_INFINITY if the point is not within the bounds of
     *     the path segment.
     */
    double pathCenterDistance(
        final DistanceStyle distanceStyle, final double x, final double y, final double z);

    /**
     * Compute external distance.
     *
     * @param distanceStyle is the distance style.
     * @param x is the point x.
     * @param y is the point y.
     * @param z is the point z.
     * @return the distance metric.
     */
    double outsideDistance(
        final DistanceStyle distanceStyle, final double x, final double y, final double z);

    /**
     * Determine if this endpoint intersects a specified plane.
     *
     * @param p is the plane.
     * @param notablePoints are the points associated with the plane.
     * @param bounds are any bounds which the intersection must lie within.
     * @return true if there is a matching intersection.
     */
    boolean intersects(final Plane p, final GeoPoint[] notablePoints, final Membership[] bounds);

    /**
     * Determine if this endpoint intersects a GeoShape.
     *
     * @param geoShape is the GeoShape.
     * @return true if there is shape intersect this endpoint.
     */
    boolean intersects(final GeoShape geoShape);

    /**
     * Get the bounds for a segment endpoint.
     *
     * @param bounds are the bounds to be modified.
     */
    void getBounds(final Bounds bounds);
  }

  private static class PathNode implements PathComponent {
    protected final PathComponent child1;
    protected final PathComponent child2;

    protected final XYZBounds bounds;

    public PathNode(final PathComponent child1, final PathComponent child2) {
      this.child1 = child1;
      this.child2 = child2;
      bounds = new XYZBounds();
      child1.getBounds(bounds);
      child2.getBounds(bounds);
      // System.out.println("Constructed PathNode with child1="+child1+" and child2="+child2+" with
      // computed bounds "+bounds);
    }

    @Override
    public boolean isWithin(final Vector point) {
      return isWithin(point.x, point.y, point.z);
    }

    @Override
    public boolean isWithin(final double x, final double y, final double z) {
      // We computed the bounds for the node already, so use that as an "early-out".
      // If we don't leave early, we need to check both children.
      if (x < bounds.getMinimumX()
          || x > bounds.getMaximumX()
          || y < bounds.getMinimumY()
          || y > bounds.getMaximumY()
          || z < bounds.getMinimumZ()
          || z > bounds.getMaximumZ()) {
        // Debugging: check that this really is true.
        /*
        if (child1.isWithin(x, y, z) || child2.isWithin(x, y, z)) {
          System.out.println("XYZBounds of PathNode inconsistent with isWithin of children! XYZBounds="+bounds+" child1="+child1+" child2="+child2+" Point=["+x+", "+y+", "+z+"]");
          XYZBounds ch1Bounds = new XYZBounds();
          child1.getBounds(ch1Bounds);
          XYZBounds ch2Bounds = new XYZBounds();
          child2.getBounds(ch2Bounds);
          System.out.println("Child1: Bounds="+ch1Bounds+" isWithin="+child1.isWithin(x,y,z));
          System.out.println("Child2: Bounds="+ch2Bounds+" isWithin="+child2.isWithin(x,y,z));
        }
        */
        return false;
      }

      return child1.isWithin(x, y, z) || child2.isWithin(x, y, z);
    }

    @Override
    public boolean isWithinSection(final Vector point) {
      return child1.isWithinSection(point) || child2.isWithinSection(point);
    }

    @Override
    public boolean isWithinSection(final double x, final double y, final double z) {
      return child1.isWithinSection(x, y, z) || child2.isWithinSection(x, y, z);
    }

    @Override
    public double getStartingDistance(final DistanceStyle distanceStyle) {
      return child1.getStartingDistance(distanceStyle);
    }

    @Override
    public double distance(
        final DistanceStyle distanceStyle, final double x, final double y, final double z) {
      if (!isWithin(x, y, z)) {
        return Double.POSITIVE_INFINITY;
      }
      final double child1Distance = child1.distance(distanceStyle, x, y, z);
      final double child2Distance = child2.distance(distanceStyle, x, y, z);
      // System.out.println("In PathNode.distance(), returning child1 distance = "+child1Distance+"
      // and child2 distance = "+child2Distance);
      return Math.min(child1Distance, child2Distance);
    }

    @Override
<<<<<<< HEAD
    public double nearestDistance(
        final DistanceStyle distanceStyle, final double x, final double y, final double z) {
      if (!isWithin(x, y, z)) {
        return Double.POSITIVE_INFINITY;
      }
      return Math.min(
          child1.nearestDistance(distanceStyle, x, y, z),
          child2.nearestDistance(distanceStyle, x, y, z));
=======
    public DistancePair nearestDistance(
        final DistanceStyle distanceStyle, final double x, final double y, final double z) {
      if (!isWithinSection(x, y, z)) {
        return null;
      }
      final DistancePair firstChildDistance = child1.nearestDistance(distanceStyle, x, y, z);
      final DistancePair secondChildDistance = child2.nearestDistance(distanceStyle, x, y, z);

      if (firstChildDistance == null) {
        return secondChildDistance;
      } else if (secondChildDistance == null) {
        return firstChildDistance;
      }

      // Optimize for lowest pathCenterDistance, but if those are equal, optimize for distance along
      // path.
      if (firstChildDistance.pathCenterDistance < secondChildDistance.pathCenterDistance) {
        return firstChildDistance;
      } else if (secondChildDistance.pathCenterDistance < firstChildDistance.pathCenterDistance) {
        return secondChildDistance;
      } else if (firstChildDistance.distanceAlongPath < secondChildDistance.distanceAlongPath) {
        return firstChildDistance;
      } else {
        return secondChildDistance;
      }
>>>>>>> 1ded41ea
    }

    @Override
    public double fullPathDistance(final DistanceStyle distanceStyle) {
      return distanceStyle.aggregateDistances(
          child1.fullPathDistance(distanceStyle), child2.fullPathDistance(distanceStyle));
    }

    @Override
    public double pathDistance(
        final DistanceStyle distanceStyle, final double x, final double y, final double z) {
      if (!isWithin(x, y, z)) {
        return Double.POSITIVE_INFINITY;
      }
      return Math.min(
          child1.pathDistance(distanceStyle, x, y, z),
          distanceStyle.aggregateDistances(
              child1.fullPathDistance(distanceStyle), child2.pathDistance(distanceStyle, x, y, z)));
    }

    @Override
    public double pathDeltaDistance(
        final DistanceStyle distanceStyle, final double x, final double y, final double z) {
      if (!isWithin(x, y, z)) {
        return Double.POSITIVE_INFINITY;
      }
      return Math.min(
          child1.pathDeltaDistance(distanceStyle, x, y, z),
          child2.pathDeltaDistance(distanceStyle, x, y, z));
    }

    @Override
    public double nearestPathDistance(
        final DistanceStyle distanceStyle, final double x, final double y, final double z) {
      if (!isWithinSection(x, y, z)) {
        return Double.POSITIVE_INFINITY;
      }
      return Math.min(
          child1.nearestPathDistance(distanceStyle, x, y, z),
          child2.nearestPathDistance(distanceStyle, x, y, z));
    }

    @Override
    public double pathCenterDistance(
        final DistanceStyle distanceStyle, final double x, final double y, final double z) {
      if (!isWithinSection(x, y, z)) {
        return Double.POSITIVE_INFINITY;
      }
      return Math.min(
          child1.pathCenterDistance(distanceStyle, x, y, z),
          child2.pathCenterDistance(distanceStyle, x, y, z));
    }

    @Override
    public double outsideDistance(
        final DistanceStyle distanceStyle, final double x, final double y, final double z) {
      // No early-out for this one; all sections must be considered
      return Math.min(
          child1.outsideDistance(distanceStyle, x, y, z),
          child2.outsideDistance(distanceStyle, x, y, z));
    }

    @Override
    public boolean intersects(
        final Plane p, final GeoPoint[] notablePoints, final Membership[] bounds) {
      return child1.intersects(p, notablePoints, bounds)
          || child2.intersects(p, notablePoints, bounds);
    }

    @Override
    public boolean intersects(final GeoShape geoShape) {
      return child1.intersects(geoShape) || child2.intersects(geoShape);
    }

    @Override
    public void getBounds(final Bounds bounds) {
      if (bounds instanceof XYZBounds) {
        this.bounds.addBounds((XYZBounds) bounds);
      } else {
        child1.getBounds(bounds);
        child2.getBounds(bounds);
      }
    }

    @Override
    public String toString() {
      return "PathNode (" + child1 + ") (" + child2 + ")";
    }
  }

  /**
   * Internal interface describing segment endpoint implementations. There are several different
   * such implementations, each corresponding to a different geometric conformation. Note well: This
   * is not necessarily a circle. There are four cases: (1) The path consists of a single endpoint.
   * In this case, we build a simple circle with the proper cutoff offset. (2) This is the end of a
   * path. The circle plane must be constructed to go through two supplied points and be
   * perpendicular to a connecting plane. (2.5) Intersection, but the path on both sides is linear.
   * We generate a circle, but we use the cutoff planes to limit its influence in the straight line
   * case. (3) This is an intersection in a path. We are supplied FOUR planes. If there are
   * intersections within bounds for both upper and lower, then we generate no circle at all. If
   * there is one intersection only, then we generate a plane that includes that intersection, as
   * well as the remaining cutoff plane/edge plane points.
   */
  private interface SegmentEndpoint extends PathComponent {}

  /** Base implementation of SegmentEndpoint */
  private static class BaseSegmentEndpoint extends GeoBaseBounds implements SegmentEndpoint {
    /** The previous path element */
    protected final PathComponent previous;
    /** The center point of the endpoint */
    protected final GeoPoint point;
    /** Null membership */
    protected static final Membership[] NO_MEMBERSHIP = new Membership[0];

    public BaseSegmentEndpoint(
        final PlanetModel planetModel, final PathComponent previous, final GeoPoint point) {
      super(planetModel);
      this.previous = previous;
      this.point = point;
    }

    @Override
    public boolean isWithin(final Vector point) {
      return false;
    }

    @Override
    public boolean isWithin(final double x, final double y, final double z) {
      return false;
    }

    @Override
    public boolean isWithinSection(final double x, final double y, final double z) {
      return true;
    }

    @Override
    public boolean isWithinSection(final Vector point) {
      return true;
    }

    @Override
    public double getStartingDistance(DistanceStyle distanceStyle) {
      if (previous == null) {
        return distanceStyle.toAggregationForm(0.0);
<<<<<<< HEAD
      }
      return distanceStyle.aggregateDistances(
          previous.getStartingDistance(distanceStyle), previous.fullPathDistance(distanceStyle));
    }

    @Override
    public double distance(
        final DistanceStyle distanceStyle, final double x, final double y, final double z) {
      if (!isWithin(x, y, z)) {
        return Double.POSITIVE_INFINITY;
      }
      final double startingDistance = getStartingDistance(distanceStyle);
      final double pathDistance = pathDistance(distanceStyle, x, y, z);
      return distanceStyle.fromAggregationForm(
          distanceStyle.aggregateDistances(startingDistance, pathDistance));
    }

    @Override
    public double nearestDistance(
        final DistanceStyle distanceStyle, final double x, final double y, final double z) {
      if (!isWithin(x, y, z)) {
        return Double.POSITIVE_INFINITY;
      }
      return distanceStyle.fromAggregationForm(getStartingDistance(distanceStyle));
=======
      }
      return distanceStyle.aggregateDistances(
          previous.getStartingDistance(distanceStyle), previous.fullPathDistance(distanceStyle));
    }

    @Override
    public double distance(
        final DistanceStyle distanceStyle, final double x, final double y, final double z) {
      if (!isWithin(x, y, z)) {
        return Double.POSITIVE_INFINITY;
      }
      final double startingDistance = getStartingDistance(distanceStyle);
      final double pathDistance = pathDistance(distanceStyle, x, y, z);
      return distanceStyle.aggregateDistances(startingDistance, pathDistance);
    }

    @Override
    public DistancePair nearestDistance(
        final DistanceStyle distanceStyle, final double x, final double y, final double z) {
      if (!isWithinSection(x, y, z)) {
        return null;
      }
      return new DistancePair(
          pathCenterDistance(distanceStyle, x, y, z),
          distanceStyle.aggregateDistances(
              getStartingDistance(distanceStyle), nearestPathDistance(distanceStyle, x, y, z)));
>>>>>>> 1ded41ea
    }

    @Override
    public double fullPathDistance(final DistanceStyle distanceStyle) {
      return distanceStyle.toAggregationForm(0.0);
    }

    @Override
    public double pathDeltaDistance(
        final DistanceStyle distanceStyle, final double x, final double y, final double z) {
      if (!isWithin(x, y, z)) {
        return Double.POSITIVE_INFINITY;
      }
      final double theDistance =
          distanceStyle.toAggregationForm(distanceStyle.computeDistance(this.point, x, y, z));
      return distanceStyle.aggregateDistances(theDistance, theDistance);
    }

    @Override
    public double pathDistance(
        final DistanceStyle distanceStyle, final double x, final double y, final double z) {
      if (!isWithin(x, y, z)) {
        return Double.POSITIVE_INFINITY;
      }
      return distanceStyle.toAggregationForm(distanceStyle.computeDistance(this.point, x, y, z));
    }

    @Override
    public double nearestPathDistance(
        final DistanceStyle distanceStyle, final double x, final double y, final double z) {
<<<<<<< HEAD
      if (!isWithin(x, y, z)) {
        return Double.POSITIVE_INFINITY;
      }
      return distanceStyle.toAggregationForm(0.0);
=======
      if (!isWithinSection(x, y, z)) {
        return Double.POSITIVE_INFINITY;
      }
      return distanceStyle.toAggregationForm(distanceStyle.computeDistance(this.point, x, y, z));
>>>>>>> 1ded41ea
    }

    @Override
    public double pathCenterDistance(
        final DistanceStyle distanceStyle, final double x, final double y, final double z) {
<<<<<<< HEAD
      if (!isWithin(x, y, z)) {
        return Double.POSITIVE_INFINITY;
      }
      return distanceStyle.computeDistance(this.point, x, y, z);
=======
      if (!isWithinSection(x, y, z)) {
        return Double.POSITIVE_INFINITY;
      }
      return distanceStyle.toAggregationForm(distanceStyle.computeDistance(this.point, x, y, z));
>>>>>>> 1ded41ea
    }

    @Override
    public double outsideDistance(
        final DistanceStyle distanceStyle, final double x, final double y, final double z) {
      return distanceStyle.toAggregationForm(distanceStyle.computeDistance(this.point, x, y, z));
    }

    @Override
    public boolean intersects(
        final Plane p, final GeoPoint[] notablePoints, final Membership[] bounds) {
      return false;
    }

    @Override
    public boolean intersects(final GeoShape geoShape) {
      return false;
    }

    @Override
    public void getBounds(final Bounds bounds) {
      super.getBounds(bounds);
      bounds.addPoint(point);
    }

    @Override
    public boolean equals(final Object o) {
      if (!(o instanceof BaseSegmentEndpoint)) {
        return false;
      }
      final BaseSegmentEndpoint other = (BaseSegmentEndpoint) o;
      return point.equals(other.point) && planetModel.equals(other.planetModel);
    }

    @Override
    public int hashCode() {
      return point.hashCode() + planetModel.hashCode();
    }

    @Override
    public String toString() {
      return "SegmentEndpoint (" + point + ")";
    }
  }

  /** Endpoint that's a simple circle. */
  private static class CircleSegmentEndpoint extends BaseSegmentEndpoint {
    /** A plane describing the circle */
    protected final SidedPlane circlePlane;
    /** No notable points from the circle itself */
    protected static final GeoPoint[] circlePoints = new GeoPoint[0];

    public CircleSegmentEndpoint(
        final PlanetModel planetModel,
        final PathComponent previous,
        final GeoPoint point,
        final GeoPoint upperPoint,
        final GeoPoint lowerPoint) {
      super(planetModel, previous, point);
      circlePlane = SidedPlane.constructSidedPlaneFromTwoPoints(point, upperPoint, lowerPoint);
<<<<<<< HEAD
    }

    // Note: we need a method of constructing a plane as follows:
    // (1) We start with two points (edge points of the adjoining segment)
    // (2) We construct a plane with those two points through the center of the earth
    // (3) We construct a plane perpendicular to the first plane that goes through the two points.
    // TBD
=======
      assert circlePlane.isWithin(point);
    }

>>>>>>> 1ded41ea
    /**
     * Constructor for case (1). Generate a simple circle cutoff plane.
     *
     * @param planetModel is the planet model.
     * @param point is the center point.
     * @param upperPoint is a point that must be on the circle plane.
     * @param lowerPoint is another point that must be on the circle plane.
     */
    public CircleSegmentEndpoint(
        final PlanetModel planetModel,
        final PathComponent previous,
        final GeoPoint point,
        final Plane normalPlane,
        final GeoPoint upperPoint,
        final GeoPoint lowerPoint) {
      super(planetModel, previous, point);
      // Construct a sided plane that goes through the two points and whose normal is in the
      // normalPlane.
      this.circlePlane =
          SidedPlane.constructNormalizedPerpendicularSidedPlane(
              point, normalPlane, upperPoint, lowerPoint);
      assert circlePlane.isWithin(point);
    }

    /**
     * Constructor for case (3). Called by superclass only.
     *
     * @param point is the center point.
     * @param circlePlane is the circle plane.
     */
    protected CircleSegmentEndpoint(
        final PlanetModel planetModel,
        final PathComponent previous,
        final GeoPoint point,
        final SidedPlane circlePlane) {
      super(planetModel, previous, point);
      this.circlePlane = circlePlane;
    }

    @Override
    public boolean isWithin(final Vector point) {
      return circlePlane.isWithin(point);
    }

    @Override
    public boolean isWithin(final double x, final double y, final double z) {
      return circlePlane.isWithin(x, y, z);
    }

    @Override
    public boolean intersects(
        final Plane p, final GeoPoint[] notablePoints, final Membership[] bounds) {
      return circlePlane.intersects(planetModel, p, notablePoints, circlePoints, bounds);
    }

    @Override
    public boolean intersects(final GeoShape geoShape) {
      return geoShape.intersects(circlePlane, circlePoints, NO_MEMBERSHIP);
    }

    @Override
    public void getBounds(final Bounds bounds) {
      super.getBounds(bounds);
      bounds.addPlane(planetModel, circlePlane);
    }

    @Override
    public String toString() {
      return "CircleSegmentEndpoint: " + super.toString();
    }
  }

  /** Endpoint that's a single circle with cutoff(s). */
  private static class CutoffSingleCircleSegmentEndpoint extends CircleSegmentEndpoint {

    /** Pertinent cutoff plane from adjoining segments */
    protected final Membership[] cutoffPlanes;
    /** Notable points for this segment endpoint */
    private final GeoPoint[] notablePoints;

    private final SidedPlane cutoffPlane;

    /**
     * Constructor for case (2). Generate an endpoint, given a single cutoff plane plus upper and
     * lower edge points.
     *
     * @param planetModel is the planet model.
     * @param point is the center point.
     * @param cutoffPlane is the plane from the adjoining path segment marking the boundary between
     *     this endpoint and that segment.
     * @param topEdgePoint is a point on the cutoffPlane that should be also on the circle plane.
     * @param bottomEdgePoint is another point on the cutoffPlane that should be also on the circle
     *     plane.
     */
    public CutoffSingleCircleSegmentEndpoint(
        final PlanetModel planetModel,
        final PathComponent previous,
        final GeoPoint point,
        final SidedPlane cutoffPlane,
        final GeoPoint topEdgePoint,
        final GeoPoint bottomEdgePoint) {
      super(planetModel, previous, point, topEdgePoint, bottomEdgePoint);
<<<<<<< HEAD
      this.cutoffPlane = new SidedPlane(cutoffPlane);
      this.cutoffPlanes = new Membership[] {cutoffPlane};
=======
      // Flip sign of cutoff plane
      this.cutoffPlane = new SidedPlane(cutoffPlane);
      this.cutoffPlanes = new Membership[] {this.cutoffPlane};
>>>>>>> 1ded41ea
      this.notablePoints = new GeoPoint[] {topEdgePoint, bottomEdgePoint};
    }

    @Override
    public boolean isWithin(final Vector point) {
      return cutoffPlane.isWithin(point) && super.isWithin(point);
    }

    @Override
    public boolean isWithin(final double x, final double y, final double z) {
      return cutoffPlane.isWithin(x, y, z) && super.isWithin(x, y, z);
<<<<<<< HEAD
=======
    }

    @Override
    public boolean isWithinSection(final Vector point) {
      return cutoffPlane.isWithin(point);
    }

    @Override
    public boolean isWithinSection(final double x, final double y, final double z) {
      return cutoffPlane.isWithin(x, y, z);
    }

    @Override
    public boolean intersects(
        final Plane p, final GeoPoint[] notablePoints, final Membership[] bounds) {
      return circlePlane.intersects(
          planetModel, p, notablePoints, this.notablePoints, bounds, this.cutoffPlanes);
    }

    @Override
    public boolean intersects(final GeoShape geoShape) {
      return geoShape.intersects(circlePlane, this.notablePoints, this.cutoffPlanes);
    }

    @Override
    public double nearestPathDistance(
        final DistanceStyle distanceStyle, final double x, final double y, final double z) {
      for (final Membership cutoff : cutoffPlanes) {
        if (!cutoff.isWithin(x, y, z)) {
          return Double.POSITIVE_INFINITY;
        }
      }
      return super.nearestPathDistance(distanceStyle, x, y, z);
    }

    @Override
    public double pathCenterDistance(
        final DistanceStyle distanceStyle, final double x, final double y, final double z) {
      for (final Membership cutoff : cutoffPlanes) {
        if (!cutoff.isWithin(x, y, z)) {
          return Double.POSITIVE_INFINITY;
        }
      }
      return super.pathCenterDistance(distanceStyle, x, y, z);
>>>>>>> 1ded41ea
    }

    @Override
    public void getBounds(final Bounds bounds) {
      super.getBounds(bounds);
      bounds.addPlane(planetModel, circlePlane, cutoffPlane);
      bounds.addPlane(planetModel, cutoffPlane, circlePlane);
      bounds.addIntersection(planetModel, circlePlane, cutoffPlane);
      bounds.addIntersection(planetModel, cutoffPlane, circlePlane);
    }

    @Override
    public String toString() {
      return "CutoffSingleCircleSegmentEndpoint: " + super.toString();
    }

    @Override
    public void getBounds(final Bounds bounds) {
      super.getBounds(bounds);
      bounds.addPlane(planetModel, circlePlane, cutoffPlane);
      bounds.addPlane(planetModel, cutoffPlane, circlePlane);
      bounds.addIntersection(planetModel, circlePlane, cutoffPlane);
      bounds.addIntersection(planetModel, cutoffPlane, circlePlane);
    }

    @Override
    public String toString() {
      return "CutoffSingleCircleSegmentEndpoint: " + super.toString();
    }
  }

  /**
   * Endpoint that's a dual circle with cutoff(s). This SegmentEndpoint is used when we have two
   * adjoining segments. (1) We construct two circles. Each circle uses the two segment endpoints
   * for one of the two segments, plus the one segment endpoint that is on the other side of the
   * segment's cutoff plane. (2) isWithin() is computed using both circles, using just the portion
   * that is within both segments' cutoff planes. If either matches, the point is included. (3)
   * intersects() is computed using both circles, with similar cutoffs. (4) bounds() uses both
   * circles too.
   */
  private static class CutoffDualCircleSegmentEndpoint extends BaseSegmentEndpoint {

    /** First circle */
    protected final SidedPlane circlePlane1;
    /** Second circle */
    protected final SidedPlane circlePlane2;
    /** Notable points for first circle */
    protected final GeoPoint[] notablePoints1;
    /** Notable points for second circle */
    protected final GeoPoint[] notablePoints2;
    /** Both cutoff planes are included here */
    protected final Membership[] cutoffPlanes;

    protected final SidedPlane boundaryPlane1;
    protected final SidedPlane boundaryPlane2;

    public CutoffDualCircleSegmentEndpoint(
        final PlanetModel planetModel,
        final PathComponent previous,
        final GeoPoint point,
        final SidedPlane prevCutoffPlane,
        final SidedPlane nextCutoffPlane,
        final GeoPoint prevURHC,
        final GeoPoint prevLRHC,
        final GeoPoint currentULHC,
        final GeoPoint currentLLHC) {
      // Initialize superclass
      super(planetModel, previous, point);
      // First plane consists of prev endpoints plus one of the current endpoints (the one past the
      // end of the prev segment)
      if (!prevCutoffPlane.isWithin(currentULHC)) {
        circlePlane1 =
            SidedPlane.constructNormalizedThreePointSidedPlane(
                point, prevURHC, prevLRHC, currentULHC);
        notablePoints1 = new GeoPoint[] {prevURHC, prevLRHC, currentULHC};
      } else if (!prevCutoffPlane.isWithin(currentLLHC)) {
        circlePlane1 =
            SidedPlane.constructNormalizedThreePointSidedPlane(
                point, prevURHC, prevLRHC, currentLLHC);
        notablePoints1 = new GeoPoint[] {prevURHC, prevLRHC, currentLLHC};
      } else {
        circlePlane1 = SidedPlane.constructSidedPlaneFromTwoPoints(point, prevURHC, prevLRHC);
        notablePoints1 = new GeoPoint[] {prevURHC, prevLRHC};
      }
      // Second plane consists of current endpoints plus one of the prev endpoints (the one past the
      // end of the current segment)
      if (!nextCutoffPlane.isWithin(prevURHC)) {
        circlePlane2 =
            SidedPlane.constructNormalizedThreePointSidedPlane(
                point, currentULHC, currentLLHC, prevURHC);
        notablePoints2 = new GeoPoint[] {currentULHC, currentLLHC, prevURHC};
      } else if (!nextCutoffPlane.isWithin(prevLRHC)) {
        circlePlane2 =
            SidedPlane.constructNormalizedThreePointSidedPlane(
                point, currentULHC, currentLLHC, prevLRHC);
        notablePoints2 = new GeoPoint[] {currentULHC, currentLLHC, prevLRHC};
      } else {
        circlePlane2 = SidedPlane.constructSidedPlaneFromTwoPoints(point, currentULHC, currentLLHC);
        notablePoints2 = new GeoPoint[] {currentULHC, currentLLHC};
      }
      this.boundaryPlane1 = new SidedPlane(prevCutoffPlane);
      this.boundaryPlane2 = new SidedPlane(nextCutoffPlane);
      this.cutoffPlanes = new Membership[] {boundaryPlane1, boundaryPlane2};
    }

    @Override
    public boolean isWithin(final Vector point) {
      for (final Membership m : cutoffPlanes) {
        if (!m.isWithin(point)) {
          return false;
        }
      }
      return circlePlane1.isWithin(point) || circlePlane2.isWithin(point);
    }

    @Override
    public boolean isWithin(final double x, final double y, final double z) {
      for (final Membership m : cutoffPlanes) {
        if (!m.isWithin(x, y, z)) {
          return false;
        }
      }
      return circlePlane1.isWithin(x, y, z) || circlePlane2.isWithin(x, y, z);
    }

    @Override
<<<<<<< HEAD
=======
    public boolean isWithinSection(final Vector point) {
      for (final Membership m : cutoffPlanes) {
        if (!m.isWithin(point)) {
          return false;
        }
      }
      return true;
    }

    @Override
    public boolean isWithinSection(final double x, final double y, final double z) {
      for (final Membership m : cutoffPlanes) {
        if (!m.isWithin(x, y, z)) {
          return false;
        }
      }
      return true;
    }

    @Override
>>>>>>> 1ded41ea
    public boolean intersects(
        final Plane p, final GeoPoint[] notablePoints, final Membership[] bounds) {
      return circlePlane1.intersects(
              planetModel, p, notablePoints, this.notablePoints1, bounds, this.cutoffPlanes)
          || circlePlane2.intersects(
              planetModel, p, notablePoints, this.notablePoints2, bounds, this.cutoffPlanes);
    }

    @Override
    public boolean intersects(final GeoShape geoShape) {
      return geoShape.intersects(circlePlane1, this.notablePoints1, this.cutoffPlanes)
          || geoShape.intersects(circlePlane2, this.notablePoints2, this.cutoffPlanes);
    }

    @Override
    public double nearestPathDistance(
        final DistanceStyle distanceStyle, final double x, final double y, final double z) {
      for (final Membership cutoff : cutoffPlanes) {
        if (!cutoff.isWithin(x, y, z)) {
          return Double.POSITIVE_INFINITY;
        }
      }
      return super.nearestPathDistance(distanceStyle, x, y, z);
    }

    @Override
    public double pathCenterDistance(
        final DistanceStyle distanceStyle, final double x, final double y, final double z) {
      for (final Membership cutoff : cutoffPlanes) {
        if (!cutoff.isWithin(x, y, z)) {
          return Double.POSITIVE_INFINITY;
        }
      }
      return super.pathCenterDistance(distanceStyle, x, y, z);
    }

    @Override
    public void getBounds(final Bounds bounds) {
      super.getBounds(bounds);
      // System.out.println("Computing bounds for circlePlane1="+circlePlane1);
      bounds.addPlane(planetModel, circlePlane1, boundaryPlane1, boundaryPlane2);
      // System.out.println("Computing bounds for circlePlane2="+circlePlane2);
      bounds.addPlane(planetModel, circlePlane2, boundaryPlane1, boundaryPlane2);
      bounds.addPlane(planetModel, boundaryPlane1, circlePlane1, boundaryPlane2);
      bounds.addPlane(planetModel, boundaryPlane1, circlePlane2, boundaryPlane2);
      bounds.addPlane(planetModel, boundaryPlane2, circlePlane1, boundaryPlane1);
      bounds.addPlane(planetModel, boundaryPlane2, circlePlane2, boundaryPlane1);
      bounds.addIntersection(planetModel, circlePlane1, boundaryPlane1, boundaryPlane2);
      bounds.addIntersection(planetModel, circlePlane1, boundaryPlane2, boundaryPlane1);
      bounds.addIntersection(planetModel, circlePlane2, boundaryPlane1, boundaryPlane2);
      bounds.addIntersection(planetModel, circlePlane2, boundaryPlane2, boundaryPlane1);
    }

    @Override
    public String toString() {
      return "CutoffDualCircleSegmentEndpoint: " + super.toString();
    }
  }

  /** This is the pre-calculated data for a path segment. */
  private static class PathSegment extends GeoBaseBounds implements PathComponent {
    /** Previous path component */
    public final PathComponent previous;
    /** Starting point of the segment */
    public final GeoPoint start;
    /** End point of the segment */
    public final GeoPoint end;
    /** Place to keep any complete segment distances we've calculated so far */
    public final Map<DistanceStyle, Double> startDistanceCache = new ConcurrentHashMap<>(1);
    /** Normalized plane connecting the two points and going through world center */
    public final Plane normalizedConnectingPlane;
    /** Cutoff plane parallel to connecting plane representing one side of the path segment */
    public final SidedPlane upperConnectingPlane;
    /** Cutoff plane parallel to connecting plane representing the other side of the path segment */
    public final SidedPlane lowerConnectingPlane;
    /** Plane going through the center and start point, marking the start edge of the segment */
    public final SidedPlane startCutoffPlane;
    /** Plane going through the center and end point, marking the end edge of the segment */
    public final SidedPlane endCutoffPlane;
    /** Upper right hand corner of segment */
    public final GeoPoint URHC;
    /** Lower right hand corner of segment */
    public final GeoPoint LRHC;
    /** Upper left hand corner of segment */
    public final GeoPoint ULHC;
    /** Lower left hand corner of segment */
    public final GeoPoint LLHC;
    /** Notable points for the upper connecting plane */
    public final GeoPoint[] upperConnectingPlanePoints;
    /** Notable points for the lower connecting plane */
    public final GeoPoint[] lowerConnectingPlanePoints;

    /**
     * Construct a path segment.
     *
     * @param planetModel is the planet model.
     * @param start is the starting point.
     * @param end is the ending point.
     * @param normalizedConnectingPlane is the connecting plane.
     * @param planeBoundingOffset is the linear offset from the connecting plane to either side.
     */
    public PathSegment(
        final PlanetModel planetModel,
        final PathComponent previous,
        final GeoPoint start,
        final GeoPoint end,
        final Plane normalizedConnectingPlane,
        final double planeBoundingOffset) {
      super(planetModel);
      this.previous = previous;
      this.start = start;
      this.end = end;
      this.normalizedConnectingPlane = normalizedConnectingPlane;

      // Either start or end should be on the correct side
      upperConnectingPlane = new SidedPlane(start, normalizedConnectingPlane, -planeBoundingOffset);
      lowerConnectingPlane = new SidedPlane(start, normalizedConnectingPlane, planeBoundingOffset);
      assert upperConnectingPlane.isWithin(start);
      assert upperConnectingPlane.isWithin(end);
      assert lowerConnectingPlane.isWithin(start);
      assert lowerConnectingPlane.isWithin(end);
      // Cutoff planes use opposite endpoints as correct side examples
      startCutoffPlane = new SidedPlane(end, normalizedConnectingPlane, start);
      assert startCutoffPlane.isWithin(end);
      assert startCutoffPlane.isWithin(start);
      endCutoffPlane = new SidedPlane(start, normalizedConnectingPlane, end);
      assert endCutoffPlane.isWithin(start);
      assert endCutoffPlane.isWithin(end);
      final Membership[] upperSide = new Membership[] {upperConnectingPlane};
      final Membership[] lowerSide = new Membership[] {lowerConnectingPlane};
      final Membership[] startSide = new Membership[] {startCutoffPlane};
      final Membership[] endSide = new Membership[] {endCutoffPlane};
      GeoPoint[] points;
      points =
          upperConnectingPlane.findIntersections(planetModel, startCutoffPlane, lowerSide, endSide);
      if (points.length == 0) {
        throw new IllegalArgumentException(
            "Some segment boundary points are off the ellipsoid; path too wide");
      }
      if (points.length > 1) {
        throw new IllegalArgumentException("Ambiguous boundary points; path too short");
      }
      this.ULHC = points[0];
      points =
          upperConnectingPlane.findIntersections(planetModel, endCutoffPlane, lowerSide, startSide);
      if (points.length == 0) {
        throw new IllegalArgumentException(
            "Some segment boundary points are off the ellipsoid; path too wide");
      }
      if (points.length > 1) {
        throw new IllegalArgumentException("Ambiguous boundary points; path too short");
      }
      this.URHC = points[0];
      points =
          lowerConnectingPlane.findIntersections(planetModel, startCutoffPlane, upperSide, endSide);
      if (points.length == 0) {
        throw new IllegalArgumentException(
            "Some segment boundary points are off the ellipsoid; path too wide");
      }
      if (points.length > 1) {
        throw new IllegalArgumentException("Ambiguous boundary points; path too short");
      }
      this.LLHC = points[0];
      points =
          lowerConnectingPlane.findIntersections(planetModel, endCutoffPlane, upperSide, startSide);
      if (points.length == 0) {
        throw new IllegalArgumentException(
            "Some segment boundary points are off the ellipsoid; path too wide");
      }
      if (points.length > 1) {
        throw new IllegalArgumentException("Ambiguous boundary points; path too short");
      }
      this.LRHC = points[0];
      upperConnectingPlanePoints = new GeoPoint[] {ULHC, URHC};
      lowerConnectingPlanePoints = new GeoPoint[] {LLHC, LRHC};
    }

    @Override
    public double fullPathDistance(final DistanceStyle distanceStyle) {
      return distanceStyle.toAggregationForm(
          distanceStyle.computeDistance(start, end.x, end.y, end.z));
    }

    @Override
    public boolean isWithin(final double x, final double y, final double z) {
      return startCutoffPlane.isWithin(x, y, z)
          && endCutoffPlane.isWithin(x, y, z)
          && upperConnectingPlane.isWithin(x, y, z)
          && lowerConnectingPlane.isWithin(x, y, z);
    }

    @Override
    public boolean isWithin(final Vector v) {
      return isWithin(v.x, v.y, v.z);
    }

    @Override
    public boolean isWithinSection(final Vector point) {
      return startCutoffPlane.isWithin(point) && endCutoffPlane.isWithin(point);
    }

    @Override
    public boolean isWithinSection(final double x, final double y, final double z) {
      return startCutoffPlane.isWithin(x, y, z) && endCutoffPlane.isWithin(x, y, z);
    }

    @Override
    public double getStartingDistance(final DistanceStyle distanceStyle) {
      Double dist = startDistanceCache.get(distanceStyle);
      if (dist == null) {
        dist = computeStartingDistance(distanceStyle);
        startDistanceCache.put(distanceStyle, dist);
      }
      return dist.doubleValue();
    }

    @Override
    public double distance(
        final DistanceStyle distanceStyle, final double x, final double y, final double z) {
      if (!isWithin(x, y, z)) {
        return Double.POSITIVE_INFINITY;
      }
      final double startingDistance = getStartingDistance(distanceStyle);
      final double pathDistance = pathDistance(distanceStyle, x, y, z);
      // System.out.println("In PathSegment distance(), startingDistance = "+startingDistance+"
      // pathDistance = "+pathDistance);
      return distanceStyle.fromAggregationForm(
          distanceStyle.aggregateDistances(startingDistance, pathDistance));
    }

    @Override
<<<<<<< HEAD
    public double nearestDistance(
        final DistanceStyle distanceStyle, final double x, final double y, final double z) {
      if (!isWithin(x, y, z)) {
        return Double.POSITIVE_INFINITY;
      }
      return distanceStyle.fromAggregationForm(
=======
    public DistancePair nearestDistance(
        final DistanceStyle distanceStyle, final double x, final double y, final double z) {
      if (!isWithinSection(x, y, z)) {
        return null;
      }
      return new DistancePair(
          pathCenterDistance(distanceStyle, x, y, z),
>>>>>>> 1ded41ea
          distanceStyle.aggregateDistances(
              getStartingDistance(distanceStyle), nearestPathDistance(distanceStyle, x, y, z)));
    }

    private double computeStartingDistance(final DistanceStyle distanceStyle) {
      if (previous == null) {
        return 0.0;
      }
      return distanceStyle.aggregateDistances(
          previous.getStartingDistance(distanceStyle), previous.fullPathDistance(distanceStyle));
    }

    @Override
    public double pathCenterDistance(
        final DistanceStyle distanceStyle, final double x, final double y, final double z) {
      // Computes the distance to the path center from the specified point, or returns
      // POSITIVE_INFINITY if the point is outside the path section.

      // First, if this point is outside the endplanes of the segment, return POSITIVE_INFINITY.
      if (!isWithinSection(x, y, z)) {
        return Double.POSITIVE_INFINITY;
      }
      // (1) Compute normalizedPerpPlane.  If degenerate, then there is no such plane, which means
      // that the point given is insufficient to distinguish between a family of such planes.
      // This can happen only if the point is one of the "poles", imagining the normalized plane
      // to be the "equator".  In that case, the distance returned should be zero.
      // Want no allocations or expensive operations!  so we do this the hard way
      final double perpX = normalizedConnectingPlane.y * z - normalizedConnectingPlane.z * y;
      final double perpY = normalizedConnectingPlane.z * x - normalizedConnectingPlane.x * z;
      final double perpZ = normalizedConnectingPlane.x * y - normalizedConnectingPlane.y * x;
      final double magnitude = Math.sqrt(perpX * perpX + perpY * perpY + perpZ * perpZ);
      if (Math.abs(magnitude) < Vector.MINIMUM_RESOLUTION) {
        return distanceStyle.computeDistance(start, x, y, z);
      }
      final double normFactor = 1.0 / magnitude;
      final Plane normalizedPerpPlane =
          new Plane(perpX * normFactor, perpY * normFactor, perpZ * normFactor, 0.0);

      final GeoPoint[] intersectionPoints =
          normalizedConnectingPlane.findIntersections(planetModel, normalizedPerpPlane);
      GeoPoint thePoint;
      if (intersectionPoints.length == 0) {
        throw new RuntimeException(
            "Can't find world intersection for point x=" + x + " y=" + y + " z=" + z);
      } else if (intersectionPoints.length == 1) {
        thePoint = intersectionPoints[0];
      } else {
        if (startCutoffPlane.isWithin(intersectionPoints[0])
            && endCutoffPlane.isWithin(intersectionPoints[0])) {
          thePoint = intersectionPoints[0];
        } else if (startCutoffPlane.isWithin(intersectionPoints[1])
            && endCutoffPlane.isWithin(intersectionPoints[1])) {
          thePoint = intersectionPoints[1];
        } else {
          throw new RuntimeException(
              "Can't find world intersection for point x=" + x + " y=" + y + " z=" + z);
        }
      }
      return distanceStyle.toAggregationForm(distanceStyle.computeDistance(thePoint, x, y, z));
    }

    @Override
    public double nearestPathDistance(
        final DistanceStyle distanceStyle, final double x, final double y, final double z) {
      // Computes the distance along the path to a point on the path where a perpendicular plane
      // goes through the specified point.
<<<<<<< HEAD

=======
      // First, if this point is outside the endplanes of the segment, return POSITIVE_INFINITY.
      if (!isWithinSection(x, y, z)) {
        return Double.POSITIVE_INFINITY;
      }
>>>>>>> 1ded41ea
      // (1) Compute normalizedPerpPlane.  If degenerate, then there is no such plane, which means
      // that the point given is insufficient to distinguish between a family of such planes.
      // This can happen only if the point is one of the "poles", imagining the normalized plane
      // to be the "equator".  In that case, the distance returned should be zero.
      // Want no allocations or expensive operations!  so we do this the hard way
      final double perpX = normalizedConnectingPlane.y * z - normalizedConnectingPlane.z * y;
      final double perpY = normalizedConnectingPlane.z * x - normalizedConnectingPlane.x * z;
      final double perpZ = normalizedConnectingPlane.x * y - normalizedConnectingPlane.y * x;
      final double magnitude = Math.sqrt(perpX * perpX + perpY * perpY + perpZ * perpZ);
      if (Math.abs(magnitude) < Vector.MINIMUM_RESOLUTION) {
        return distanceStyle.toAggregationForm(0.0);
      }
      final double normFactor = 1.0 / magnitude;
      final Plane normalizedPerpPlane =
          new Plane(perpX * normFactor, perpY * normFactor, perpZ * normFactor, 0.0);

      final GeoPoint[] intersectionPoints =
          normalizedConnectingPlane.findIntersections(planetModel, normalizedPerpPlane);
      GeoPoint thePoint;
      if (intersectionPoints.length == 0) {
        throw new RuntimeException(
            "Can't find world intersection for point x=" + x + " y=" + y + " z=" + z);
      } else if (intersectionPoints.length == 1) {
        thePoint = intersectionPoints[0];
      } else {
        if (startCutoffPlane.isWithin(intersectionPoints[0])
            && endCutoffPlane.isWithin(intersectionPoints[0])) {
          thePoint = intersectionPoints[0];
        } else if (startCutoffPlane.isWithin(intersectionPoints[1])
            && endCutoffPlane.isWithin(intersectionPoints[1])) {
          thePoint = intersectionPoints[1];
        } else {
          throw new RuntimeException(
              "Can't find world intersection for point x=" + x + " y=" + y + " z=" + z);
        }
      }
      return distanceStyle.toAggregationForm(
          distanceStyle.computeDistance(start, thePoint.x, thePoint.y, thePoint.z));
    }

    @Override
    public double pathDeltaDistance(
        final DistanceStyle distanceStyle, final double x, final double y, final double z) {
      // Represents the cost of an "excursion" to and
      // from the path.

      if (!isWithin(x, y, z)) {
        return Double.POSITIVE_INFINITY;
      }
      // (1) Compute normalizedPerpPlane.  If degenerate, then return point distance from start to
      // point.
      // Want no allocations or expensive operations!  so we do this the hard way
      final double perpX = normalizedConnectingPlane.y * z - normalizedConnectingPlane.z * y;
      final double perpY = normalizedConnectingPlane.z * x - normalizedConnectingPlane.x * z;
      final double perpZ = normalizedConnectingPlane.x * y - normalizedConnectingPlane.y * x;
      final double magnitude = Math.sqrt(perpX * perpX + perpY * perpY + perpZ * perpZ);
      if (Math.abs(magnitude) < Vector.MINIMUM_RESOLUTION) {
        final double theDistance = distanceStyle.computeDistance(start, x, y, z);
        return distanceStyle.aggregateDistances(theDistance, theDistance);
      }
      final double normFactor = 1.0 / magnitude;
      final Plane normalizedPerpPlane =
          new Plane(perpX * normFactor, perpY * normFactor, perpZ * normFactor, 0.0);

      // Old computation: too expensive, because it calculates the intersection point twice.
      // return distanceStyle.computeDistance(planetModel, normalizedConnectingPlane, x, y, z,
      // startCutoffPlane, endCutoffPlane) +
      //  distanceStyle.computeDistance(planetModel, normalizedPerpPlane, start.x, start.y, start.z,
      // upperConnectingPlane, lowerConnectingPlane);

      final GeoPoint[] intersectionPoints =
          normalizedConnectingPlane.findIntersections(planetModel, normalizedPerpPlane);
      GeoPoint thePoint;
      if (intersectionPoints.length == 0) {
        throw new RuntimeException(
            "Can't find world intersection for point x=" + x + " y=" + y + " z=" + z);
      } else if (intersectionPoints.length == 1) {
        thePoint = intersectionPoints[0];
      } else {
        if (startCutoffPlane.isWithin(intersectionPoints[0])
            && endCutoffPlane.isWithin(intersectionPoints[0])) {
          thePoint = intersectionPoints[0];
        } else if (startCutoffPlane.isWithin(intersectionPoints[1])
            && endCutoffPlane.isWithin(intersectionPoints[1])) {
          thePoint = intersectionPoints[1];
        } else {
          throw new RuntimeException(
              "Can't find world intersection for point x=" + x + " y=" + y + " z=" + z);
        }
      }
      final double theDistance =
          distanceStyle.toAggregationForm(distanceStyle.computeDistance(thePoint, x, y, z));
      return distanceStyle.aggregateDistances(theDistance, theDistance);
    }

    @Override
    public double pathDistance(
        final DistanceStyle distanceStyle, final double x, final double y, final double z) {

      // Computes the distance along the path to a perpendicular point to the desired point,
      // and adds the distance from the path to the desired point.

      if (!isWithin(x, y, z)) {
        return Double.POSITIVE_INFINITY;
      }

      // (1) Compute normalizedPerpPlane.  If degenerate, then return point distance from start to
      // point.
      // Want no allocations or expensive operations!  so we do this the hard way
      final double perpX = normalizedConnectingPlane.y * z - normalizedConnectingPlane.z * y;
      final double perpY = normalizedConnectingPlane.z * x - normalizedConnectingPlane.x * z;
      final double perpZ = normalizedConnectingPlane.x * y - normalizedConnectingPlane.y * x;
      final double magnitude = Math.sqrt(perpX * perpX + perpY * perpY + perpZ * perpZ);
      if (Math.abs(magnitude) < Vector.MINIMUM_RESOLUTION) {
        return distanceStyle.toAggregationForm(distanceStyle.computeDistance(start, x, y, z));
      }
      final double normFactor = 1.0 / magnitude;
      final Plane normalizedPerpPlane =
          new Plane(perpX * normFactor, perpY * normFactor, perpZ * normFactor, 0.0);

      // Old computation: too expensive, because it calculates the intersection point twice.
      // return distanceStyle.computeDistance(planetModel, normalizedConnectingPlane, x, y, z,
      // startCutoffPlane, endCutoffPlane) +
      //  distanceStyle.computeDistance(planetModel, normalizedPerpPlane, start.x, start.y, start.z,
      // upperConnectingPlane, lowerConnectingPlane);

      final GeoPoint[] intersectionPoints =
          normalizedConnectingPlane.findIntersections(planetModel, normalizedPerpPlane);
      GeoPoint thePoint;
      if (intersectionPoints.length == 0) {
        throw new RuntimeException(
            "Can't find world intersection for point x=" + x + " y=" + y + " z=" + z);
      } else if (intersectionPoints.length == 1) {
        thePoint = intersectionPoints[0];
      } else {
        if (startCutoffPlane.isWithin(intersectionPoints[0])
            && endCutoffPlane.isWithin(intersectionPoints[0])) {
          thePoint = intersectionPoints[0];
        } else if (startCutoffPlane.isWithin(intersectionPoints[1])
            && endCutoffPlane.isWithin(intersectionPoints[1])) {
          thePoint = intersectionPoints[1];
        } else {
          throw new RuntimeException(
              "Can't find world intersection for point x=" + x + " y=" + y + " z=" + z);
        }
      }
      return distanceStyle.aggregateDistances(
          distanceStyle.toAggregationForm(distanceStyle.computeDistance(thePoint, x, y, z)),
          distanceStyle.toAggregationForm(
              distanceStyle.computeDistance(start, thePoint.x, thePoint.y, thePoint.z)));
    }

    @Override
    public double outsideDistance(
        final DistanceStyle distanceStyle, final double x, final double y, final double z) {

      // Computes the minimum distance from the point to any of the segment's bounding planes.
      // Only computes distances outside of the shape; inside, a value of 0.0 is returned.
      final double upperDistance =
          distanceStyle.computeDistance(
              planetModel,
              upperConnectingPlane,
              x,
              y,
              z,
              lowerConnectingPlane,
              startCutoffPlane,
              endCutoffPlane);
      final double lowerDistance =
          distanceStyle.computeDistance(
              planetModel,
              lowerConnectingPlane,
              x,
              y,
              z,
              upperConnectingPlane,
              startCutoffPlane,
              endCutoffPlane);
      final double startDistance =
          distanceStyle.computeDistance(
              planetModel,
              startCutoffPlane,
              x,
              y,
              z,
              endCutoffPlane,
              lowerConnectingPlane,
              upperConnectingPlane);
      final double endDistance =
          distanceStyle.computeDistance(
              planetModel,
              endCutoffPlane,
              x,
              y,
              z,
              startCutoffPlane,
              lowerConnectingPlane,
              upperConnectingPlane);
      final double ULHCDistance = distanceStyle.computeDistance(ULHC, x, y, z);
      final double URHCDistance = distanceStyle.computeDistance(URHC, x, y, z);
      final double LLHCDistance = distanceStyle.computeDistance(LLHC, x, y, z);
      final double LRHCDistance = distanceStyle.computeDistance(LRHC, x, y, z);
      return distanceStyle.toAggregationForm(
          Math.min(
              Math.min(
                  Math.min(upperDistance, lowerDistance), Math.min(startDistance, endDistance)),
              Math.min(
                  Math.min(ULHCDistance, URHCDistance), Math.min(LLHCDistance, LRHCDistance))));
    }

    @Override
    public boolean intersects(
        final Plane p, final GeoPoint[] notablePoints, final Membership[] bounds) {
      return upperConnectingPlane.intersects(
              planetModel,
              p,
              notablePoints,
              upperConnectingPlanePoints,
              bounds,
              lowerConnectingPlane,
              startCutoffPlane,
              endCutoffPlane)
          || lowerConnectingPlane.intersects(
              planetModel,
              p,
              notablePoints,
              lowerConnectingPlanePoints,
              bounds,
              upperConnectingPlane,
              startCutoffPlane,
              endCutoffPlane);
    }

    @Override
    public boolean intersects(final GeoShape geoShape) {
      return geoShape.intersects(
              upperConnectingPlane,
              upperConnectingPlanePoints,
              lowerConnectingPlane,
              startCutoffPlane,
              endCutoffPlane)
          || geoShape.intersects(
              lowerConnectingPlane,
              lowerConnectingPlanePoints,
              upperConnectingPlane,
              startCutoffPlane,
              endCutoffPlane);
    }

    @Override
    public void getBounds(final Bounds bounds) {
      super.getBounds(bounds);
      // We need to do all bounding planes as well as corner points
      bounds
          .addPoint(start)
          .addPoint(end)
          .addPoint(ULHC)
          .addPoint(URHC)
          .addPoint(LRHC)
          .addPoint(LLHC)
          .addPlane(
              planetModel,
              upperConnectingPlane,
              lowerConnectingPlane,
              startCutoffPlane,
              endCutoffPlane)
          .addPlane(
              planetModel,
              lowerConnectingPlane,
              upperConnectingPlane,
              startCutoffPlane,
              endCutoffPlane)
          .addPlane(
              planetModel,
              startCutoffPlane,
              endCutoffPlane,
              upperConnectingPlane,
              lowerConnectingPlane)
          .addPlane(
              planetModel,
              endCutoffPlane,
              startCutoffPlane,
              upperConnectingPlane,
              lowerConnectingPlane)
          .addIntersection(
              planetModel,
              upperConnectingPlane,
              startCutoffPlane,
              lowerConnectingPlane,
              endCutoffPlane)
          .addIntersection(
              planetModel,
              startCutoffPlane,
              lowerConnectingPlane,
              endCutoffPlane,
              upperConnectingPlane)
          .addIntersection(
              planetModel,
              lowerConnectingPlane,
              endCutoffPlane,
              upperConnectingPlane,
              startCutoffPlane)
          .addIntersection(
              planetModel,
              endCutoffPlane,
              upperConnectingPlane,
              startCutoffPlane,
              lowerConnectingPlane);
    }

    @Override
    public String toString() {
      return "PathSegment (" + ULHC + ", " + URHC + ", " + LRHC + ", " + LLHC + ")";
    }
  }

  private static class TreeBuilder {
    private final List<PathComponent> componentStack;
    private final List<Integer> depthStack;

    public TreeBuilder(final int max) {
      componentStack = new ArrayList<>(max);
      depthStack = new ArrayList<>(max);
    }

    public void addComponent(final PathComponent component) {
      componentStack.add(component);
      depthStack.add(0);
      while (depthStack.size() >= 2) {
        if (depthStack.get(depthStack.size() - 1) == depthStack.get(depthStack.size() - 2)) {
          mergeTop();
        } else {
          break;
        }
      }
    }

    public PathComponent getRoot() {
      if (componentStack.size() == 0) {
        return null;
      }
      while (componentStack.size() > 1) {
        mergeTop();
      }
      return componentStack.get(0);
    }

    private void mergeTop() {
      depthStack.remove(depthStack.size() - 1);
      PathComponent secondComponent = componentStack.remove(componentStack.size() - 1);
      int newDepth = depthStack.remove(depthStack.size() - 1) + 1;
      PathComponent firstComponent = componentStack.remove(componentStack.size() - 1);
      depthStack.add(newDepth);
      componentStack.add(new PathNode(firstComponent, secondComponent));
    }
  }
}<|MERGE_RESOLUTION|>--- conflicted
+++ resolved
@@ -193,12 +193,8 @@
         final PathSegment currentSegment = segments.get(i);
 
         if (i == 0) {
-<<<<<<< HEAD
-          // Starting endpoint
-=======
           // Starting endpoint. The cutoff plane we use is the start cutoff plane from the first
           // segment, and the point involved is the start point.
->>>>>>> 1ded41ea
           final SegmentEndpoint startEndpoint =
               new CutoffSingleCircleSegmentEndpoint(
                   planetModel,
@@ -215,34 +211,8 @@
         // General intersection case.
         // The CutoffDualCircleSegmentEndpoint is advanced enough now to handle
         // joinings that are perfectly in a line, I believe, so I am disabling
-<<<<<<< HEAD
-        // the special code for that situation. TBD (and testing) to remove it.
-        final PathSegment prevSegment = segments.get(i - 1);
-        /*
-        if (prevSegment.endCutoffPlane.isWithin(currentSegment.ULHC)
-            && prevSegment.endCutoffPlane.isWithin(currentSegment.LLHC)
-            && currentSegment.startCutoffPlane.isWithin(prevSegment.URHC)
-            && currentSegment.startCutoffPlane.isWithin(prevSegment.LRHC)) {
-          // The planes are identical.  We wouldn't need a circle at all except for the possibility
-          // of
-          // backing up, which is hard to detect here.
-          final SegmentEndpoint midEndpoint =
-              new CutoffSingleCircleSegmentEndpoint(
-                  planetModel,
-                  prevSegment,
-                  currentSegment.start,
-                  prevSegment.endCutoffPlane,
-                  currentSegment.startCutoffPlane,
-                  currentSegment.ULHC,
-                  currentSegment.LLHC);
-          // don't need a circle at all.  Special constructor...
-          endPoints.add(midEndpoint);
-        } else {
-        */
-=======
         // the special code for that situation.
         final PathSegment prevSegment = segments.get(i - 1);
->>>>>>> 1ded41ea
         endPoints.add(
             new CutoffDualCircleSegmentEndpoint(
                 planetModel,
@@ -254,14 +224,9 @@
                 prevSegment.LRHC,
                 currentSegment.ULHC,
                 currentSegment.LLHC));
-        // }
-      }
-<<<<<<< HEAD
-      // Do final endpoint
-=======
+      }
       // Do final endpoint. Cutoff plane is the end cutoff plane from the last path segment.
       // The final endpoint is the last segment's endpoint.
->>>>>>> 1ded41ea
       final PathSegment lastSegment = segments.get(segments.size() - 1);
       endPoints.add(
           new CutoffSingleCircleSegmentEndpoint(
@@ -313,12 +278,8 @@
     if (rootComponent == null) {
       return Double.POSITIVE_INFINITY;
     }
-<<<<<<< HEAD
-    return rootComponent.pathCenterDistance(distanceStyle, x, y, z);
-=======
     return distanceStyle.fromAggregationForm(
         rootComponent.pathCenterDistance(distanceStyle, x, y, z));
->>>>>>> 1ded41ea
   }
 
   @Override
@@ -326,17 +287,12 @@
       final DistanceStyle distanceStyle, final double x, final double y, final double z) {
     if (rootComponent == null) {
       return Double.POSITIVE_INFINITY;
-<<<<<<< HEAD
-    }
-    return rootComponent.nearestDistance(distanceStyle, x, y, z);
-=======
     }
     final DistancePair distancePair = rootComponent.nearestDistance(distanceStyle, x, y, z);
     if (distancePair == null) {
       return Double.POSITIVE_INFINITY;
     }
     return distanceStyle.fromAggregationForm(distancePair.distanceAlongPath);
->>>>>>> 1ded41ea
   }
 
   @Override
@@ -345,11 +301,7 @@
     if (rootComponent == null) {
       return Double.POSITIVE_INFINITY;
     }
-<<<<<<< HEAD
-    return rootComponent.distance(distanceStyle, x, y, z);
-=======
     return distanceStyle.fromAggregationForm(rootComponent.distance(distanceStyle, x, y, z));
->>>>>>> 1ded41ea
   }
 
   @Override
@@ -375,11 +327,7 @@
     if (rootComponent == null) {
       return Double.POSITIVE_INFINITY;
     }
-<<<<<<< HEAD
-    return rootComponent.outsideDistance(distanceStyle, x, y, z);
-=======
     return distanceStyle.fromAggregationForm(rootComponent.outsideDistance(distanceStyle, x, y, z));
->>>>>>> 1ded41ea
   }
 
   @Override
@@ -536,11 +484,6 @@
         final DistanceStyle distanceStyle, final double x, final double y, final double z);
 
     /**
-<<<<<<< HEAD
-     * Compute distance starting from the beginning of the path all along the center of the
-     * corridor, and then for the last section to a point perpendicular to mentioned point, unless
-     * that point is outside of the corridor.
-=======
      * Get the nearest distance for a point. This is the old "legacy" computation: We find the
      * segment endpoint or path segment with the closest pathCenterDistance(), and keep track of the
      * one where that's at a minimum. We then compute nearestPathDistance() if it's a segment and
@@ -549,21 +492,14 @@
      * <p>So what we are minimizing is not what we are returning here. That is why this is tricky to
      * modularize; we need to return two values: the best pathCenterDistance, and the corresponding
      * nearestPathDistance + startingDistance.
->>>>>>> 1ded41ea
      *
      * @param distanceStyle is the distance style
      * @param x is the x coordinate of the point we want to get the distance to
      * @param y is the y coordinate of the point we want to get the distance to
      * @param z is the z coordinate of the point we want to get the distance to
-<<<<<<< HEAD
-     * @return the distance from start of path
-     */
-    double nearestDistance(
-=======
      * @return the DistancePair containing both distances described above
      */
     DistancePair nearestDistance(
->>>>>>> 1ded41ea
         final DistanceStyle distanceStyle, final double x, final double y, final double z);
 
     /**
@@ -604,13 +540,8 @@
         final DistanceStyle distanceStyle, final double x, final double y, final double z);
 
     /**
-<<<<<<< HEAD
-     * Compute path center distance. Returns POSITIVE_INFINITY if the point is outside of the
-     * bounds.
-=======
      * Compute path center distance (distance from the point to center of the path, if reachable by
      * this segment).
->>>>>>> 1ded41ea
      *
      * @param distanceStyle is the distance style.
      * @param x is the point x.
@@ -738,16 +669,6 @@
     }
 
     @Override
-<<<<<<< HEAD
-    public double nearestDistance(
-        final DistanceStyle distanceStyle, final double x, final double y, final double z) {
-      if (!isWithin(x, y, z)) {
-        return Double.POSITIVE_INFINITY;
-      }
-      return Math.min(
-          child1.nearestDistance(distanceStyle, x, y, z),
-          child2.nearestDistance(distanceStyle, x, y, z));
-=======
     public DistancePair nearestDistance(
         final DistanceStyle distanceStyle, final double x, final double y, final double z) {
       if (!isWithinSection(x, y, z)) {
@@ -773,7 +694,6 @@
       } else {
         return secondChildDistance;
       }
->>>>>>> 1ded41ea
     }
 
     @Override
@@ -919,32 +839,6 @@
     public double getStartingDistance(DistanceStyle distanceStyle) {
       if (previous == null) {
         return distanceStyle.toAggregationForm(0.0);
-<<<<<<< HEAD
-      }
-      return distanceStyle.aggregateDistances(
-          previous.getStartingDistance(distanceStyle), previous.fullPathDistance(distanceStyle));
-    }
-
-    @Override
-    public double distance(
-        final DistanceStyle distanceStyle, final double x, final double y, final double z) {
-      if (!isWithin(x, y, z)) {
-        return Double.POSITIVE_INFINITY;
-      }
-      final double startingDistance = getStartingDistance(distanceStyle);
-      final double pathDistance = pathDistance(distanceStyle, x, y, z);
-      return distanceStyle.fromAggregationForm(
-          distanceStyle.aggregateDistances(startingDistance, pathDistance));
-    }
-
-    @Override
-    public double nearestDistance(
-        final DistanceStyle distanceStyle, final double x, final double y, final double z) {
-      if (!isWithin(x, y, z)) {
-        return Double.POSITIVE_INFINITY;
-      }
-      return distanceStyle.fromAggregationForm(getStartingDistance(distanceStyle));
-=======
       }
       return distanceStyle.aggregateDistances(
           previous.getStartingDistance(distanceStyle), previous.fullPathDistance(distanceStyle));
@@ -971,7 +865,6 @@
           pathCenterDistance(distanceStyle, x, y, z),
           distanceStyle.aggregateDistances(
               getStartingDistance(distanceStyle), nearestPathDistance(distanceStyle, x, y, z)));
->>>>>>> 1ded41ea
     }
 
     @Override
@@ -1002,33 +895,19 @@
     @Override
     public double nearestPathDistance(
         final DistanceStyle distanceStyle, final double x, final double y, final double z) {
-<<<<<<< HEAD
-      if (!isWithin(x, y, z)) {
-        return Double.POSITIVE_INFINITY;
-      }
-      return distanceStyle.toAggregationForm(0.0);
-=======
       if (!isWithinSection(x, y, z)) {
         return Double.POSITIVE_INFINITY;
       }
       return distanceStyle.toAggregationForm(distanceStyle.computeDistance(this.point, x, y, z));
->>>>>>> 1ded41ea
     }
 
     @Override
     public double pathCenterDistance(
         final DistanceStyle distanceStyle, final double x, final double y, final double z) {
-<<<<<<< HEAD
-      if (!isWithin(x, y, z)) {
-        return Double.POSITIVE_INFINITY;
-      }
-      return distanceStyle.computeDistance(this.point, x, y, z);
-=======
       if (!isWithinSection(x, y, z)) {
         return Double.POSITIVE_INFINITY;
       }
       return distanceStyle.toAggregationForm(distanceStyle.computeDistance(this.point, x, y, z));
->>>>>>> 1ded41ea
     }
 
     @Override
@@ -1089,19 +968,9 @@
         final GeoPoint lowerPoint) {
       super(planetModel, previous, point);
       circlePlane = SidedPlane.constructSidedPlaneFromTwoPoints(point, upperPoint, lowerPoint);
-<<<<<<< HEAD
-    }
-
-    // Note: we need a method of constructing a plane as follows:
-    // (1) We start with two points (edge points of the adjoining segment)
-    // (2) We construct a plane with those two points through the center of the earth
-    // (3) We construct a plane perpendicular to the first plane that goes through the two points.
-    // TBD
-=======
       assert circlePlane.isWithin(point);
     }
 
->>>>>>> 1ded41ea
     /**
      * Constructor for case (1). Generate a simple circle cutoff plane.
      *
@@ -1204,14 +1073,9 @@
         final GeoPoint topEdgePoint,
         final GeoPoint bottomEdgePoint) {
       super(planetModel, previous, point, topEdgePoint, bottomEdgePoint);
-<<<<<<< HEAD
-      this.cutoffPlane = new SidedPlane(cutoffPlane);
-      this.cutoffPlanes = new Membership[] {cutoffPlane};
-=======
       // Flip sign of cutoff plane
       this.cutoffPlane = new SidedPlane(cutoffPlane);
       this.cutoffPlanes = new Membership[] {this.cutoffPlane};
->>>>>>> 1ded41ea
       this.notablePoints = new GeoPoint[] {topEdgePoint, bottomEdgePoint};
     }
 
@@ -1223,8 +1087,6 @@
     @Override
     public boolean isWithin(final double x, final double y, final double z) {
       return cutoffPlane.isWithin(x, y, z) && super.isWithin(x, y, z);
-<<<<<<< HEAD
-=======
     }
 
     @Override
@@ -1269,7 +1131,6 @@
         }
       }
       return super.pathCenterDistance(distanceStyle, x, y, z);
->>>>>>> 1ded41ea
     }
 
     @Override
@@ -1396,8 +1257,6 @@
     }
 
     @Override
-<<<<<<< HEAD
-=======
     public boolean isWithinSection(final Vector point) {
       for (final Membership m : cutoffPlanes) {
         if (!m.isWithin(point)) {
@@ -1418,7 +1277,6 @@
     }
 
     @Override
->>>>>>> 1ded41ea
     public boolean intersects(
         final Plane p, final GeoPoint[] notablePoints, final Membership[] bounds) {
       return circlePlane1.intersects(
@@ -1650,14 +1508,6 @@
     }
 
     @Override
-<<<<<<< HEAD
-    public double nearestDistance(
-        final DistanceStyle distanceStyle, final double x, final double y, final double z) {
-      if (!isWithin(x, y, z)) {
-        return Double.POSITIVE_INFINITY;
-      }
-      return distanceStyle.fromAggregationForm(
-=======
     public DistancePair nearestDistance(
         final DistanceStyle distanceStyle, final double x, final double y, final double z) {
       if (!isWithinSection(x, y, z)) {
@@ -1665,7 +1515,6 @@
       }
       return new DistancePair(
           pathCenterDistance(distanceStyle, x, y, z),
->>>>>>> 1ded41ea
           distanceStyle.aggregateDistances(
               getStartingDistance(distanceStyle), nearestPathDistance(distanceStyle, x, y, z)));
     }
@@ -1732,14 +1581,10 @@
         final DistanceStyle distanceStyle, final double x, final double y, final double z) {
       // Computes the distance along the path to a point on the path where a perpendicular plane
       // goes through the specified point.
-<<<<<<< HEAD
-
-=======
       // First, if this point is outside the endplanes of the segment, return POSITIVE_INFINITY.
       if (!isWithinSection(x, y, z)) {
         return Double.POSITIVE_INFINITY;
       }
->>>>>>> 1ded41ea
       // (1) Compute normalizedPerpPlane.  If degenerate, then there is no such plane, which means
       // that the point given is insufficient to distinguish between a family of such planes.
       // This can happen only if the point is one of the "poles", imagining the normalized plane
